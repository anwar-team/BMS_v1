--- conflicted
+++ resolved
@@ -48,14 +48,9 @@
         "laravel/tinker": "^2.8",
         "league/commonmark": "^2.4",
         "opcodesio/log-viewer": "^3.11",
-<<<<<<< HEAD
         "redberry/page-builder-plugin": "^1.1",
         "stichoza/google-translate-php": "^5.2",
         "tomatophp/filament-media-manager": "^1.1"
-=======
-        "owainjones74/filament-file-upload-chunked": "^1.0",
-        "stichoza/google-translate-php": "^5.2"
->>>>>>> 5c923dc9
     },
     "require-dev": {
         "fakerphp/faker": "^1.9.1",
