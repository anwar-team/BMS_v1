{
    "_readme": [
        "This file locks the dependencies of your project to a known state",
        "Read more about it at https://getcomposer.org/doc/01-basic-usage.md#installing-dependencies",
        "This file is @generated automatically"
    ],
<<<<<<< HEAD
    "content-hash": "abeb7d9a379a5660ed28655a4a3d6811",
=======
    "content-hash": "f7fc61b4d757b16bd6c903c26e8bb885",
>>>>>>> 5c923dc9
    "packages": [
        {
            "name": "anourvalar/eloquent-serialize",
            "version": "1.3.3",
            "source": {
                "type": "git",
                "url": "https://github.com/AnourValar/eloquent-serialize.git",
                "reference": "2f05023f1e465a91dc4f08483e6710325641a444"
            },
            "dist": {
                "type": "zip",
                "url": "https://api.github.com/repos/AnourValar/eloquent-serialize/zipball/2f05023f1e465a91dc4f08483e6710325641a444",
                "reference": "2f05023f1e465a91dc4f08483e6710325641a444",
                "shasum": ""
            },
            "require": {
                "laravel/framework": "^8.0|^9.0|^10.0|^11.0|^12.0",
                "php": "^7.4|^8.0"
            },
            "require-dev": {
                "friendsofphp/php-cs-fixer": "^3.26",
                "laravel/legacy-factories": "^1.1",
                "orchestra/testbench": "^6.0|^7.0|^8.0|^9.0|^10.0",
                "phpstan/phpstan": "^2.0",
                "phpunit/phpunit": "^9.5|^10.5|^11.0",
                "psalm/plugin-laravel": "^2.8|^3.0",
                "squizlabs/php_codesniffer": "^3.7"
            },
            "type": "library",
            "extra": {
                "laravel": {
                    "aliases": {
                        "EloquentSerialize": "AnourValar\\EloquentSerialize\\Facades\\EloquentSerializeFacade"
                    }
                }
            },
            "autoload": {
                "psr-4": {
                    "AnourValar\\EloquentSerialize\\": "src/"
                }
            },
            "notification-url": "https://packagist.org/downloads/",
            "license": [
                "MIT"
            ],
            "description": "Laravel Query Builder (Eloquent) serialization",
            "homepage": "https://github.com/AnourValar/eloquent-serialize",
            "keywords": [
                "anourvalar",
                "builder",
                "copy",
                "eloquent",
                "job",
                "laravel",
                "query",
                "querybuilder",
                "queue",
                "serializable",
                "serialization",
                "serialize"
            ],
            "support": {
                "issues": "https://github.com/AnourValar/eloquent-serialize/issues",
                "source": "https://github.com/AnourValar/eloquent-serialize/tree/1.3.3"
            },
            "time": "2025-05-28T17:07:28+00:00"
        },
        {
            "name": "bacon/bacon-qr-code",
            "version": "v3.0.1",
            "source": {
                "type": "git",
                "url": "https://github.com/Bacon/BaconQrCode.git",
                "reference": "f9cc1f52b5a463062251d666761178dbdb6b544f"
            },
            "dist": {
                "type": "zip",
                "url": "https://api.github.com/repos/Bacon/BaconQrCode/zipball/f9cc1f52b5a463062251d666761178dbdb6b544f",
                "reference": "f9cc1f52b5a463062251d666761178dbdb6b544f",
                "shasum": ""
            },
            "require": {
                "dasprid/enum": "^1.0.3",
                "ext-iconv": "*",
                "php": "^8.1"
            },
            "require-dev": {
                "phly/keep-a-changelog": "^2.12",
                "phpunit/phpunit": "^10.5.11 || 11.0.4",
                "spatie/phpunit-snapshot-assertions": "^5.1.5",
                "squizlabs/php_codesniffer": "^3.9"
            },
            "suggest": {
                "ext-imagick": "to generate QR code images"
            },
            "type": "library",
            "autoload": {
                "psr-4": {
                    "BaconQrCode\\": "src/"
                }
            },
            "notification-url": "https://packagist.org/downloads/",
            "license": [
                "BSD-2-Clause"
            ],
            "authors": [
                {
                    "name": "Ben Scholzen 'DASPRiD'",
                    "email": "mail@dasprids.de",
                    "homepage": "https://dasprids.de/",
                    "role": "Developer"
                }
            ],
            "description": "BaconQrCode is a QR code generator for PHP.",
            "homepage": "https://github.com/Bacon/BaconQrCode",
            "support": {
                "issues": "https://github.com/Bacon/BaconQrCode/issues",
                "source": "https://github.com/Bacon/BaconQrCode/tree/v3.0.1"
            },
            "time": "2024-10-01T13:55:55+00:00"
        },
        {
            "name": "bezhansalleh/filament-exceptions",
            "version": "2.1.2",
            "source": {
                "type": "git",
                "url": "https://github.com/bezhanSalleh/filament-exceptions.git",
                "reference": "6450b6b9f02ed40e5e140ddf97ae5961c5919620"
            },
            "dist": {
                "type": "zip",
                "url": "https://api.github.com/repos/bezhanSalleh/filament-exceptions/zipball/6450b6b9f02ed40e5e140ddf97ae5961c5919620",
                "reference": "6450b6b9f02ed40e5e140ddf97ae5961c5919620",
                "shasum": ""
            },
            "require": {
                "filament/filament": "^3.0",
                "php": "^8.1|^8.2",
                "spatie/laravel-ignition": "^2.0",
                "spatie/laravel-package-tools": "^1.9"
            },
            "require-dev": {
                "larastan/larastan": "^2.0",
                "laravel/pint": "^1.0",
                "nunomaduro/collision": "^7.0",
                "orchestra/testbench": "^8.0",
                "pestphp/pest": "^2.9",
                "phpunit/phpunit": "^10.0",
                "spatie/laravel-ray": "^1.26"
            },
            "type": "library",
            "extra": {
                "laravel": {
                    "aliases": {
                        "FilamentExceptions": "BezhanSalleh\\FilamentExceptions\\Facades\\FilamentExceptions"
                    },
                    "providers": [
                        "BezhanSalleh\\FilamentExceptions\\FilamentExceptionsServiceProvider"
                    ]
                }
            },
            "autoload": {
                "psr-4": {
                    "BezhanSalleh\\FilamentExceptions\\": "src",
                    "BezhanSalleh\\FilamentExceptions\\Database\\Factories\\": "database/factories"
                }
            },
            "notification-url": "https://packagist.org/downloads/",
            "license": [
                "MIT"
            ],
            "authors": [
                {
                    "name": "Bezhan Salleh",
                    "email": "bezhan_salleh@yahoo.com",
                    "role": "Developer"
                }
            ],
            "description": "A Simple & Beautiful Pluggable Exception Viewer for FilamentPHP's Admin Panel",
            "homepage": "https://github.com/bezhansalleh/filament-exceptions",
            "keywords": [
                "bezhanSalleh",
                "filament-exception-viewer",
                "filament-exceptions",
                "laravel"
            ],
            "support": {
                "issues": "https://github.com/bezhanSalleh/filament-exceptions/issues",
                "source": "https://github.com/bezhanSalleh/filament-exceptions/tree/2.1.2"
            },
            "funding": [
                {
                    "url": "https://github.com/bezhanSalleh",
                    "type": "github"
                }
            ],
            "time": "2024-11-06T07:08:53+00:00"
        },
        {
            "name": "bezhansalleh/filament-shield",
            "version": "3.3.8",
            "source": {
                "type": "git",
                "url": "https://github.com/bezhanSalleh/filament-shield.git",
                "reference": "63d22a764c5dd6682b98ea09abc9930a2872bfbd"
            },
            "dist": {
                "type": "zip",
                "url": "https://api.github.com/repos/bezhanSalleh/filament-shield/zipball/63d22a764c5dd6682b98ea09abc9930a2872bfbd",
                "reference": "63d22a764c5dd6682b98ea09abc9930a2872bfbd",
                "shasum": ""
            },
            "require": {
                "filament/filament": "^3.2",
                "php": "^8.1",
                "spatie/laravel-package-tools": "^1.9",
                "spatie/laravel-permission": "^6.0"
            },
            "require-dev": {
                "larastan/larastan": "^2.0",
                "laravel/pint": "^1.0",
                "nunomaduro/collision": "^7.0|^8.0",
                "orchestra/testbench": "^8.0|^9.0",
                "pestphp/pest": "^2.34",
                "pestphp/pest-plugin-laravel": "^2.3",
                "phpstan/extension-installer": "^1.3",
                "phpstan/phpstan-deprecation-rules": "^1.1",
                "phpstan/phpstan-phpunit": "^1.3",
                "phpunit/phpunit": "^10.1",
                "spatie/laravel-ray": "^1.37"
            },
            "type": "library",
            "extra": {
                "laravel": {
                    "aliases": {
                        "FilamentShield": "BezhanSalleh\\FilamentShield\\Facades\\FilamentShield"
                    },
                    "providers": [
                        "BezhanSalleh\\FilamentShield\\FilamentShieldServiceProvider"
                    ]
                }
            },
            "autoload": {
                "psr-4": {
                    "BezhanSalleh\\FilamentShield\\": "src",
                    "BezhanSalleh\\FilamentShield\\Database\\Factories\\": "database/factories"
                }
            },
            "notification-url": "https://packagist.org/downloads/",
            "license": [
                "MIT"
            ],
            "authors": [
                {
                    "name": "Bezhan Salleh",
                    "email": "bezhan_salleh@yahoo.com",
                    "role": "Developer"
                }
            ],
            "description": "Filament support for `spatie/laravel-permission`.",
            "homepage": "https://github.com/bezhansalleh/filament-shield",
            "keywords": [
                "acl",
                "bezhanSalleh",
                "filament",
                "filament-shield",
                "laravel",
                "permission",
                "permissions",
                "rbac",
                "roles",
                "security"
            ],
            "support": {
                "issues": "https://github.com/bezhanSalleh/filament-shield/issues",
                "source": "https://github.com/bezhanSalleh/filament-shield/tree/3.3.8"
            },
            "funding": [
                {
                    "url": "https://github.com/bezhanSalleh",
                    "type": "github"
                }
            ],
            "time": "2025-06-18T07:51:08+00:00"
        },
        {
            "name": "blade-ui-kit/blade-heroicons",
            "version": "2.6.0",
            "source": {
                "type": "git",
                "url": "https://github.com/driesvints/blade-heroicons.git",
                "reference": "4553b2a1f6c76f0ac7f3bc0de4c0cfa06a097d19"
            },
            "dist": {
                "type": "zip",
                "url": "https://api.github.com/repos/driesvints/blade-heroicons/zipball/4553b2a1f6c76f0ac7f3bc0de4c0cfa06a097d19",
                "reference": "4553b2a1f6c76f0ac7f3bc0de4c0cfa06a097d19",
                "shasum": ""
            },
            "require": {
                "blade-ui-kit/blade-icons": "^1.6",
                "illuminate/support": "^9.0|^10.0|^11.0|^12.0",
                "php": "^8.0"
            },
            "require-dev": {
                "orchestra/testbench": "^7.0|^8.0|^9.0|^10.0",
                "phpunit/phpunit": "^9.0|^10.5|^11.0"
            },
            "type": "library",
            "extra": {
                "laravel": {
                    "providers": [
                        "BladeUI\\Heroicons\\BladeHeroiconsServiceProvider"
                    ]
                }
            },
            "autoload": {
                "psr-4": {
                    "BladeUI\\Heroicons\\": "src"
                }
            },
            "notification-url": "https://packagist.org/downloads/",
            "license": [
                "MIT"
            ],
            "authors": [
                {
                    "name": "Dries Vints",
                    "homepage": "https://driesvints.com"
                }
            ],
            "description": "A package to easily make use of Heroicons in your Laravel Blade views.",
            "homepage": "https://github.com/blade-ui-kit/blade-heroicons",
            "keywords": [
                "Heroicons",
                "blade",
                "laravel"
            ],
            "support": {
                "issues": "https://github.com/driesvints/blade-heroicons/issues",
                "source": "https://github.com/driesvints/blade-heroicons/tree/2.6.0"
            },
            "funding": [
                {
                    "url": "https://github.com/sponsors/driesvints",
                    "type": "github"
                },
                {
                    "url": "https://www.paypal.com/paypalme/driesvints",
                    "type": "paypal"
                }
            ],
            "time": "2025-02-13T20:53:33+00:00"
        },
        {
            "name": "blade-ui-kit/blade-icons",
            "version": "1.8.0",
            "source": {
                "type": "git",
                "url": "https://github.com/driesvints/blade-icons.git",
                "reference": "7b743f27476acb2ed04cb518213d78abe096e814"
            },
            "dist": {
                "type": "zip",
                "url": "https://api.github.com/repos/driesvints/blade-icons/zipball/7b743f27476acb2ed04cb518213d78abe096e814",
                "reference": "7b743f27476acb2ed04cb518213d78abe096e814",
                "shasum": ""
            },
            "require": {
                "illuminate/contracts": "^8.0|^9.0|^10.0|^11.0|^12.0",
                "illuminate/filesystem": "^8.0|^9.0|^10.0|^11.0|^12.0",
                "illuminate/support": "^8.0|^9.0|^10.0|^11.0|^12.0",
                "illuminate/view": "^8.0|^9.0|^10.0|^11.0|^12.0",
                "php": "^7.4|^8.0",
                "symfony/console": "^5.3|^6.0|^7.0",
                "symfony/finder": "^5.3|^6.0|^7.0"
            },
            "require-dev": {
                "mockery/mockery": "^1.5.1",
                "orchestra/testbench": "^6.0|^7.0|^8.0|^9.0|^10.0",
                "phpunit/phpunit": "^9.0|^10.5|^11.0"
            },
            "bin": [
                "bin/blade-icons-generate"
            ],
            "type": "library",
            "extra": {
                "laravel": {
                    "providers": [
                        "BladeUI\\Icons\\BladeIconsServiceProvider"
                    ]
                }
            },
            "autoload": {
                "files": [
                    "src/helpers.php"
                ],
                "psr-4": {
                    "BladeUI\\Icons\\": "src"
                }
            },
            "notification-url": "https://packagist.org/downloads/",
            "license": [
                "MIT"
            ],
            "authors": [
                {
                    "name": "Dries Vints",
                    "homepage": "https://driesvints.com"
                }
            ],
            "description": "A package to easily make use of icons in your Laravel Blade views.",
            "homepage": "https://github.com/blade-ui-kit/blade-icons",
            "keywords": [
                "blade",
                "icons",
                "laravel",
                "svg"
            ],
            "support": {
                "issues": "https://github.com/blade-ui-kit/blade-icons/issues",
                "source": "https://github.com/blade-ui-kit/blade-icons"
            },
            "funding": [
                {
                    "url": "https://github.com/sponsors/driesvints",
                    "type": "github"
                },
                {
                    "url": "https://www.paypal.com/paypalme/driesvints",
                    "type": "paypal"
                }
            ],
            "time": "2025-02-13T20:35:06+00:00"
        },
        {
            "name": "brick/math",
            "version": "0.13.1",
            "source": {
                "type": "git",
                "url": "https://github.com/brick/math.git",
                "reference": "fc7ed316430118cc7836bf45faff18d5dfc8de04"
            },
            "dist": {
                "type": "zip",
                "url": "https://api.github.com/repos/brick/math/zipball/fc7ed316430118cc7836bf45faff18d5dfc8de04",
                "reference": "fc7ed316430118cc7836bf45faff18d5dfc8de04",
                "shasum": ""
            },
            "require": {
                "php": "^8.1"
            },
            "require-dev": {
                "php-coveralls/php-coveralls": "^2.2",
                "phpunit/phpunit": "^10.1",
                "vimeo/psalm": "6.8.8"
            },
            "type": "library",
            "autoload": {
                "psr-4": {
                    "Brick\\Math\\": "src/"
                }
            },
            "notification-url": "https://packagist.org/downloads/",
            "license": [
                "MIT"
            ],
            "description": "Arbitrary-precision arithmetic library",
            "keywords": [
                "Arbitrary-precision",
                "BigInteger",
                "BigRational",
                "arithmetic",
                "bigdecimal",
                "bignum",
                "bignumber",
                "brick",
                "decimal",
                "integer",
                "math",
                "mathematics",
                "rational"
            ],
            "support": {
                "issues": "https://github.com/brick/math/issues",
                "source": "https://github.com/brick/math/tree/0.13.1"
            },
            "funding": [
                {
                    "url": "https://github.com/BenMorel",
                    "type": "github"
                }
            ],
            "time": "2025-03-29T13:50:30+00:00"
        },
        {
            "name": "carbonphp/carbon-doctrine-types",
            "version": "3.2.0",
            "source": {
                "type": "git",
                "url": "https://github.com/CarbonPHP/carbon-doctrine-types.git",
                "reference": "18ba5ddfec8976260ead6e866180bd5d2f71aa1d"
            },
            "dist": {
                "type": "zip",
                "url": "https://api.github.com/repos/CarbonPHP/carbon-doctrine-types/zipball/18ba5ddfec8976260ead6e866180bd5d2f71aa1d",
                "reference": "18ba5ddfec8976260ead6e866180bd5d2f71aa1d",
                "shasum": ""
            },
            "require": {
                "php": "^8.1"
            },
            "conflict": {
                "doctrine/dbal": "<4.0.0 || >=5.0.0"
            },
            "require-dev": {
                "doctrine/dbal": "^4.0.0",
                "nesbot/carbon": "^2.71.0 || ^3.0.0",
                "phpunit/phpunit": "^10.3"
            },
            "type": "library",
            "autoload": {
                "psr-4": {
                    "Carbon\\Doctrine\\": "src/Carbon/Doctrine/"
                }
            },
            "notification-url": "https://packagist.org/downloads/",
            "license": [
                "MIT"
            ],
            "authors": [
                {
                    "name": "KyleKatarn",
                    "email": "kylekatarnls@gmail.com"
                }
            ],
            "description": "Types to use Carbon in Doctrine",
            "keywords": [
                "carbon",
                "date",
                "datetime",
                "doctrine",
                "time"
            ],
            "support": {
                "issues": "https://github.com/CarbonPHP/carbon-doctrine-types/issues",
                "source": "https://github.com/CarbonPHP/carbon-doctrine-types/tree/3.2.0"
            },
            "funding": [
                {
                    "url": "https://github.com/kylekatarnls",
                    "type": "github"
                },
                {
                    "url": "https://opencollective.com/Carbon",
                    "type": "open_collective"
                },
                {
                    "url": "https://tidelift.com/funding/github/packagist/nesbot/carbon",
                    "type": "tidelift"
                }
            ],
            "time": "2024-02-09T16:56:22+00:00"
        },
        {
            "name": "codeat3/blade-fluentui-system-icons",
            "version": "1.34.0",
            "source": {
                "type": "git",
                "url": "https://github.com/codeat3/blade-fluentui-system-icons.git",
                "reference": "e89cb1579ad1051ebc9747f77ae6c5798aae4027"
            },
            "dist": {
                "type": "zip",
                "url": "https://api.github.com/repos/codeat3/blade-fluentui-system-icons/zipball/e89cb1579ad1051ebc9747f77ae6c5798aae4027",
                "reference": "e89cb1579ad1051ebc9747f77ae6c5798aae4027",
                "shasum": ""
            },
            "require": {
                "blade-ui-kit/blade-icons": "^1.1",
                "illuminate/support": "^8.0|^9.0|^10.0|^11.0|^12.0",
                "php": "^7.4|^8.0"
            },
            "require-dev": {
                "codeat3/blade-icon-generation-helpers": "^0.10",
                "codeat3/phpcs-styles": "^1.0",
                "orchestra/testbench": "^6.0|^7.0|^8.0|^9.0|^10.0",
                "phpunit/phpunit": "^9.0|^10.5|^11.0"
            },
            "type": "library",
            "extra": {
                "laravel": {
                    "providers": [
                        "Codeat3\\BladeFluentUiSystemIcons\\BladeFluentUiSystemIconsServiceProvider"
                    ]
                }
            },
            "autoload": {
                "psr-4": {
                    "Codeat3\\BladeFluentUiSystemIcons\\": "src"
                }
            },
            "notification-url": "https://packagist.org/downloads/",
            "license": [
                "MIT"
            ],
            "authors": [
                {
                    "name": "Swapnil Sarwe",
                    "homepage": "https://swapnilsarwe.com"
                },
                {
                    "name": "Dries Vints",
                    "homepage": "https://driesvints.com"
                }
            ],
            "description": "A package to easily make use of FluentUI System Icons in your Laravel Blade views.",
            "homepage": "https://github.com/codeat3/blade-fluentui-system-icons",
            "keywords": [
                "FluentUI",
                "blade",
                "icons",
                "laravel"
            ],
            "support": {
                "issues": "https://github.com/codeat3/blade-fluentui-system-icons/issues",
                "source": "https://github.com/codeat3/blade-fluentui-system-icons/tree/1.34.0"
            },
            "funding": [
                {
                    "url": "https://github.com/swapnilsarwe",
                    "type": "github"
                }
            ],
            "time": "2025-02-25T07:30:15+00:00"
        },
        {
            "name": "composer/semver",
            "version": "3.4.3",
            "source": {
                "type": "git",
                "url": "https://github.com/composer/semver.git",
                "reference": "4313d26ada5e0c4edfbd1dc481a92ff7bff91f12"
            },
            "dist": {
                "type": "zip",
                "url": "https://api.github.com/repos/composer/semver/zipball/4313d26ada5e0c4edfbd1dc481a92ff7bff91f12",
                "reference": "4313d26ada5e0c4edfbd1dc481a92ff7bff91f12",
                "shasum": ""
            },
            "require": {
                "php": "^5.3.2 || ^7.0 || ^8.0"
            },
            "require-dev": {
                "phpstan/phpstan": "^1.11",
                "symfony/phpunit-bridge": "^3 || ^7"
            },
            "type": "library",
            "extra": {
                "branch-alias": {
                    "dev-main": "3.x-dev"
                }
            },
            "autoload": {
                "psr-4": {
                    "Composer\\Semver\\": "src"
                }
            },
            "notification-url": "https://packagist.org/downloads/",
            "license": [
                "MIT"
            ],
            "authors": [
                {
                    "name": "Nils Adermann",
                    "email": "naderman@naderman.de",
                    "homepage": "http://www.naderman.de"
                },
                {
                    "name": "Jordi Boggiano",
                    "email": "j.boggiano@seld.be",
                    "homepage": "http://seld.be"
                },
                {
                    "name": "Rob Bast",
                    "email": "rob.bast@gmail.com",
                    "homepage": "http://robbast.nl"
                }
            ],
            "description": "Semver library that offers utilities, version constraint parsing and validation.",
            "keywords": [
                "semantic",
                "semver",
                "validation",
                "versioning"
            ],
            "support": {
                "irc": "ircs://irc.libera.chat:6697/composer",
                "issues": "https://github.com/composer/semver/issues",
                "source": "https://github.com/composer/semver/tree/3.4.3"
            },
            "funding": [
                {
                    "url": "https://packagist.com",
                    "type": "custom"
                },
                {
                    "url": "https://github.com/composer",
                    "type": "github"
                },
                {
                    "url": "https://tidelift.com/funding/github/packagist/composer/composer",
                    "type": "tidelift"
                }
            ],
            "time": "2024-09-19T14:15:21+00:00"
        },
        {
            "name": "danharrin/date-format-converter",
            "version": "v0.3.1",
            "source": {
                "type": "git",
                "url": "https://github.com/danharrin/date-format-converter.git",
                "reference": "7c31171bc981e48726729a5f3a05a2d2b63f0b1e"
            },
            "dist": {
                "type": "zip",
                "url": "https://api.github.com/repos/danharrin/date-format-converter/zipball/7c31171bc981e48726729a5f3a05a2d2b63f0b1e",
                "reference": "7c31171bc981e48726729a5f3a05a2d2b63f0b1e",
                "shasum": ""
            },
            "require": {
                "php": "^7.2|^8.0"
            },
            "type": "library",
            "autoload": {
                "files": [
                    "src/helpers.php",
                    "src/standards.php"
                ],
                "psr-4": {
                    "DanHarrin\\DateFormatConverter\\": "src/"
                }
            },
            "notification-url": "https://packagist.org/downloads/",
            "license": [
                "MIT"
            ],
            "authors": [
                {
                    "name": "Dan Harrin",
                    "email": "dan@danharrin.com"
                }
            ],
            "description": "Convert token-based date formats between standards.",
            "homepage": "https://github.com/danharrin/date-format-converter",
            "support": {
                "issues": "https://github.com/danharrin/date-format-converter/issues",
                "source": "https://github.com/danharrin/date-format-converter"
            },
            "funding": [
                {
                    "url": "https://github.com/danharrin",
                    "type": "github"
                }
            ],
            "time": "2024-06-13T09:38:44+00:00"
        },
        {
            "name": "danharrin/livewire-rate-limiting",
            "version": "v2.1.0",
            "source": {
                "type": "git",
                "url": "https://github.com/danharrin/livewire-rate-limiting.git",
                "reference": "14dde653a9ae8f38af07a0ba4921dc046235e1a0"
            },
            "dist": {
                "type": "zip",
                "url": "https://api.github.com/repos/danharrin/livewire-rate-limiting/zipball/14dde653a9ae8f38af07a0ba4921dc046235e1a0",
                "reference": "14dde653a9ae8f38af07a0ba4921dc046235e1a0",
                "shasum": ""
            },
            "require": {
                "illuminate/support": "^9.0|^10.0|^11.0|^12.0",
                "php": "^8.0"
            },
            "require-dev": {
                "livewire/livewire": "^3.0",
                "livewire/volt": "^1.3",
                "orchestra/testbench": "^7.0|^8.0|^9.0|^10.0",
                "phpunit/phpunit": "^9.0|^10.0|^11.5.3"
            },
            "type": "library",
            "autoload": {
                "psr-4": {
                    "DanHarrin\\LivewireRateLimiting\\": "src"
                }
            },
            "notification-url": "https://packagist.org/downloads/",
            "license": [
                "MIT"
            ],
            "authors": [
                {
                    "name": "Dan Harrin",
                    "email": "dan@danharrin.com"
                }
            ],
            "description": "Apply rate limiters to Laravel Livewire actions.",
            "homepage": "https://github.com/danharrin/livewire-rate-limiting",
            "support": {
                "issues": "https://github.com/danharrin/livewire-rate-limiting/issues",
                "source": "https://github.com/danharrin/livewire-rate-limiting"
            },
            "funding": [
                {
                    "url": "https://github.com/danharrin",
                    "type": "github"
                }
            ],
            "time": "2025-02-21T08:52:11+00:00"
        },
        {
            "name": "dasprid/enum",
            "version": "1.0.6",
            "source": {
                "type": "git",
                "url": "https://github.com/DASPRiD/Enum.git",
                "reference": "8dfd07c6d2cf31c8da90c53b83c026c7696dda90"
            },
            "dist": {
                "type": "zip",
                "url": "https://api.github.com/repos/DASPRiD/Enum/zipball/8dfd07c6d2cf31c8da90c53b83c026c7696dda90",
                "reference": "8dfd07c6d2cf31c8da90c53b83c026c7696dda90",
                "shasum": ""
            },
            "require": {
                "php": ">=7.1 <9.0"
            },
            "require-dev": {
                "phpunit/phpunit": "^7 || ^8 || ^9 || ^10 || ^11",
                "squizlabs/php_codesniffer": "*"
            },
            "type": "library",
            "autoload": {
                "psr-4": {
                    "DASPRiD\\Enum\\": "src/"
                }
            },
            "notification-url": "https://packagist.org/downloads/",
            "license": [
                "BSD-2-Clause"
            ],
            "authors": [
                {
                    "name": "Ben Scholzen 'DASPRiD'",
                    "email": "mail@dasprids.de",
                    "homepage": "https://dasprids.de/",
                    "role": "Developer"
                }
            ],
            "description": "PHP 7.1 enum implementation",
            "keywords": [
                "enum",
                "map"
            ],
            "support": {
                "issues": "https://github.com/DASPRiD/Enum/issues",
                "source": "https://github.com/DASPRiD/Enum/tree/1.0.6"
            },
            "time": "2024-08-09T14:30:48+00:00"
        },
        {
            "name": "datlechin/filament-menu-builder",
            "version": "v0.6.6",
            "source": {
                "type": "git",
                "url": "https://github.com/datlechin/filament-menu-builder.git",
                "reference": "915255d93906166beeebfb335aab68fa2b0d11ff"
            },
            "dist": {
                "type": "zip",
                "url": "https://api.github.com/repos/datlechin/filament-menu-builder/zipball/915255d93906166beeebfb335aab68fa2b0d11ff",
                "reference": "915255d93906166beeebfb335aab68fa2b0d11ff",
                "shasum": ""
            },
            "require": {
                "filament/filament": "^3.0",
                "php": "^8.1",
                "spatie/laravel-package-tools": "^1.15.0"
            },
            "require-dev": {
                "laravel/pint": "^1.0",
                "nunomaduro/collision": "^7.9",
                "orchestra/testbench": "^8.0",
                "pestphp/pest": "^2.1",
                "pestphp/pest-plugin-arch": "^2.0",
                "pestphp/pest-plugin-laravel": "^2.0"
            },
            "type": "library",
            "extra": {
                "laravel": {
                    "aliases": {
                        "FilamentMenuBuilder": "Datlechin\\FilamentMenuBuilder\\Facades\\FilamentMenuBuilder"
                    },
                    "providers": [
                        "Datlechin\\FilamentMenuBuilder\\FilamentMenuBuilderServiceProvider"
                    ]
                }
            },
            "autoload": {
                "psr-4": {
                    "Datlechin\\FilamentMenuBuilder\\": "src/",
                    "Datlechin\\FilamentMenuBuilder\\Database\\Factories\\": "database/factories/"
                }
            },
            "notification-url": "https://packagist.org/downloads/",
            "license": [
                "MIT"
            ],
            "authors": [
                {
                    "name": "Ngo Quoc Dat",
                    "email": "datlechin@gmail.com",
                    "role": "Developer"
                }
            ],
            "description": "Create and manage menus and menu items",
            "homepage": "https://github.com/datlechin/filament-menu-builder",
            "keywords": [
                "datlechin",
                "filament-menu-builder",
                "laravel"
            ],
            "support": {
                "issues": "https://github.com/datlechin/filament-menu-builder/issues",
                "source": "https://github.com/datlechin/filament-menu-builder"
            },
            "funding": [
                {
                    "url": "https://github.com/datlechin",
                    "type": "github"
                }
            ],
            "time": "2025-04-23T01:37:18+00:00"
        },
        {
            "name": "dflydev/dot-access-data",
            "version": "v3.0.3",
            "source": {
                "type": "git",
                "url": "https://github.com/dflydev/dflydev-dot-access-data.git",
                "reference": "a23a2bf4f31d3518f3ecb38660c95715dfead60f"
            },
            "dist": {
                "type": "zip",
                "url": "https://api.github.com/repos/dflydev/dflydev-dot-access-data/zipball/a23a2bf4f31d3518f3ecb38660c95715dfead60f",
                "reference": "a23a2bf4f31d3518f3ecb38660c95715dfead60f",
                "shasum": ""
            },
            "require": {
                "php": "^7.1 || ^8.0"
            },
            "require-dev": {
                "phpstan/phpstan": "^0.12.42",
                "phpunit/phpunit": "^7.5 || ^8.5 || ^9.3",
                "scrutinizer/ocular": "1.6.0",
                "squizlabs/php_codesniffer": "^3.5",
                "vimeo/psalm": "^4.0.0"
            },
            "type": "library",
            "extra": {
                "branch-alias": {
                    "dev-main": "3.x-dev"
                }
            },
            "autoload": {
                "psr-4": {
                    "Dflydev\\DotAccessData\\": "src/"
                }
            },
            "notification-url": "https://packagist.org/downloads/",
            "license": [
                "MIT"
            ],
            "authors": [
                {
                    "name": "Dragonfly Development Inc.",
                    "email": "info@dflydev.com",
                    "homepage": "http://dflydev.com"
                },
                {
                    "name": "Beau Simensen",
                    "email": "beau@dflydev.com",
                    "homepage": "http://beausimensen.com"
                },
                {
                    "name": "Carlos Frutos",
                    "email": "carlos@kiwing.it",
                    "homepage": "https://github.com/cfrutos"
                },
                {
                    "name": "Colin O'Dell",
                    "email": "colinodell@gmail.com",
                    "homepage": "https://www.colinodell.com"
                }
            ],
            "description": "Given a deep data structure, access data by dot notation.",
            "homepage": "https://github.com/dflydev/dflydev-dot-access-data",
            "keywords": [
                "access",
                "data",
                "dot",
                "notation"
            ],
            "support": {
                "issues": "https://github.com/dflydev/dflydev-dot-access-data/issues",
                "source": "https://github.com/dflydev/dflydev-dot-access-data/tree/v3.0.3"
            },
            "time": "2024-07-08T12:26:09+00:00"
        },
        {
            "name": "doctrine/dbal",
            "version": "4.2.4",
            "source": {
                "type": "git",
                "url": "https://github.com/doctrine/dbal.git",
                "reference": "b37d160498ea91a2382a2ebe825c4ea6254fc0ec"
            },
            "dist": {
                "type": "zip",
                "url": "https://api.github.com/repos/doctrine/dbal/zipball/b37d160498ea91a2382a2ebe825c4ea6254fc0ec",
                "reference": "b37d160498ea91a2382a2ebe825c4ea6254fc0ec",
                "shasum": ""
            },
            "require": {
                "doctrine/deprecations": "^0.5.3|^1",
                "php": "^8.1",
                "psr/cache": "^1|^2|^3",
                "psr/log": "^1|^2|^3"
            },
            "require-dev": {
                "doctrine/coding-standard": "13.0.0",
                "fig/log-test": "^1",
                "jetbrains/phpstorm-stubs": "2023.2",
                "phpstan/phpstan": "2.1.17",
                "phpstan/phpstan-phpunit": "2.0.6",
                "phpstan/phpstan-strict-rules": "^2",
                "phpunit/phpunit": "10.5.46",
                "slevomat/coding-standard": "8.16.2",
                "squizlabs/php_codesniffer": "3.13.1",
                "symfony/cache": "^6.3.8|^7.0",
                "symfony/console": "^5.4|^6.3|^7.0"
            },
            "suggest": {
                "symfony/console": "For helpful console commands such as SQL execution and import of files."
            },
            "type": "library",
            "autoload": {
                "psr-4": {
                    "Doctrine\\DBAL\\": "src"
                }
            },
            "notification-url": "https://packagist.org/downloads/",
            "license": [
                "MIT"
            ],
            "authors": [
                {
                    "name": "Guilherme Blanco",
                    "email": "guilhermeblanco@gmail.com"
                },
                {
                    "name": "Roman Borschel",
                    "email": "roman@code-factory.org"
                },
                {
                    "name": "Benjamin Eberlei",
                    "email": "kontakt@beberlei.de"
                },
                {
                    "name": "Jonathan Wage",
                    "email": "jonwage@gmail.com"
                }
            ],
            "description": "Powerful PHP database abstraction layer (DBAL) with many features for database schema introspection and management.",
            "homepage": "https://www.doctrine-project.org/projects/dbal.html",
            "keywords": [
                "abstraction",
                "database",
                "db2",
                "dbal",
                "mariadb",
                "mssql",
                "mysql",
                "oci8",
                "oracle",
                "pdo",
                "pgsql",
                "postgresql",
                "queryobject",
                "sasql",
                "sql",
                "sqlite",
                "sqlserver",
                "sqlsrv"
            ],
            "support": {
                "issues": "https://github.com/doctrine/dbal/issues",
                "source": "https://github.com/doctrine/dbal/tree/4.2.4"
            },
            "funding": [
                {
                    "url": "https://www.doctrine-project.org/sponsorship.html",
                    "type": "custom"
                },
                {
                    "url": "https://www.patreon.com/phpdoctrine",
                    "type": "patreon"
                },
                {
                    "url": "https://tidelift.com/funding/github/packagist/doctrine%2Fdbal",
                    "type": "tidelift"
                }
            ],
            "time": "2025-06-15T23:15:01+00:00"
        },
        {
            "name": "doctrine/deprecations",
            "version": "1.1.5",
            "source": {
                "type": "git",
                "url": "https://github.com/doctrine/deprecations.git",
                "reference": "459c2f5dd3d6a4633d3b5f46ee2b1c40f57d3f38"
            },
            "dist": {
                "type": "zip",
                "url": "https://api.github.com/repos/doctrine/deprecations/zipball/459c2f5dd3d6a4633d3b5f46ee2b1c40f57d3f38",
                "reference": "459c2f5dd3d6a4633d3b5f46ee2b1c40f57d3f38",
                "shasum": ""
            },
            "require": {
                "php": "^7.1 || ^8.0"
            },
            "conflict": {
                "phpunit/phpunit": "<=7.5 || >=13"
            },
            "require-dev": {
                "doctrine/coding-standard": "^9 || ^12 || ^13",
                "phpstan/phpstan": "1.4.10 || 2.1.11",
                "phpstan/phpstan-phpunit": "^1.0 || ^2",
                "phpunit/phpunit": "^7.5 || ^8.5 || ^9.6 || ^10.5 || ^11.5 || ^12",
                "psr/log": "^1 || ^2 || ^3"
            },
            "suggest": {
                "psr/log": "Allows logging deprecations via PSR-3 logger implementation"
            },
            "type": "library",
            "autoload": {
                "psr-4": {
                    "Doctrine\\Deprecations\\": "src"
                }
            },
            "notification-url": "https://packagist.org/downloads/",
            "license": [
                "MIT"
            ],
            "description": "A small layer on top of trigger_error(E_USER_DEPRECATED) or PSR-3 logging with options to disable all deprecations or selectively for packages.",
            "homepage": "https://www.doctrine-project.org/",
            "support": {
                "issues": "https://github.com/doctrine/deprecations/issues",
                "source": "https://github.com/doctrine/deprecations/tree/1.1.5"
            },
            "time": "2025-04-07T20:06:18+00:00"
        },
        {
            "name": "doctrine/inflector",
            "version": "2.0.10",
            "source": {
                "type": "git",
                "url": "https://github.com/doctrine/inflector.git",
                "reference": "5817d0659c5b50c9b950feb9af7b9668e2c436bc"
            },
            "dist": {
                "type": "zip",
                "url": "https://api.github.com/repos/doctrine/inflector/zipball/5817d0659c5b50c9b950feb9af7b9668e2c436bc",
                "reference": "5817d0659c5b50c9b950feb9af7b9668e2c436bc",
                "shasum": ""
            },
            "require": {
                "php": "^7.2 || ^8.0"
            },
            "require-dev": {
                "doctrine/coding-standard": "^11.0",
                "phpstan/phpstan": "^1.8",
                "phpstan/phpstan-phpunit": "^1.1",
                "phpstan/phpstan-strict-rules": "^1.3",
                "phpunit/phpunit": "^8.5 || ^9.5",
                "vimeo/psalm": "^4.25 || ^5.4"
            },
            "type": "library",
            "autoload": {
                "psr-4": {
                    "Doctrine\\Inflector\\": "lib/Doctrine/Inflector"
                }
            },
            "notification-url": "https://packagist.org/downloads/",
            "license": [
                "MIT"
            ],
            "authors": [
                {
                    "name": "Guilherme Blanco",
                    "email": "guilhermeblanco@gmail.com"
                },
                {
                    "name": "Roman Borschel",
                    "email": "roman@code-factory.org"
                },
                {
                    "name": "Benjamin Eberlei",
                    "email": "kontakt@beberlei.de"
                },
                {
                    "name": "Jonathan Wage",
                    "email": "jonwage@gmail.com"
                },
                {
                    "name": "Johannes Schmitt",
                    "email": "schmittjoh@gmail.com"
                }
            ],
            "description": "PHP Doctrine Inflector is a small library that can perform string manipulations with regard to upper/lowercase and singular/plural forms of words.",
            "homepage": "https://www.doctrine-project.org/projects/inflector.html",
            "keywords": [
                "inflection",
                "inflector",
                "lowercase",
                "manipulation",
                "php",
                "plural",
                "singular",
                "strings",
                "uppercase",
                "words"
            ],
            "support": {
                "issues": "https://github.com/doctrine/inflector/issues",
                "source": "https://github.com/doctrine/inflector/tree/2.0.10"
            },
            "funding": [
                {
                    "url": "https://www.doctrine-project.org/sponsorship.html",
                    "type": "custom"
                },
                {
                    "url": "https://www.patreon.com/phpdoctrine",
                    "type": "patreon"
                },
                {
                    "url": "https://tidelift.com/funding/github/packagist/doctrine%2Finflector",
                    "type": "tidelift"
                }
            ],
            "time": "2024-02-18T20:23:39+00:00"
        },
        {
            "name": "doctrine/lexer",
            "version": "3.0.1",
            "source": {
                "type": "git",
                "url": "https://github.com/doctrine/lexer.git",
                "reference": "31ad66abc0fc9e1a1f2d9bc6a42668d2fbbcd6dd"
            },
            "dist": {
                "type": "zip",
                "url": "https://api.github.com/repos/doctrine/lexer/zipball/31ad66abc0fc9e1a1f2d9bc6a42668d2fbbcd6dd",
                "reference": "31ad66abc0fc9e1a1f2d9bc6a42668d2fbbcd6dd",
                "shasum": ""
            },
            "require": {
                "php": "^8.1"
            },
            "require-dev": {
                "doctrine/coding-standard": "^12",
                "phpstan/phpstan": "^1.10",
                "phpunit/phpunit": "^10.5",
                "psalm/plugin-phpunit": "^0.18.3",
                "vimeo/psalm": "^5.21"
            },
            "type": "library",
            "autoload": {
                "psr-4": {
                    "Doctrine\\Common\\Lexer\\": "src"
                }
            },
            "notification-url": "https://packagist.org/downloads/",
            "license": [
                "MIT"
            ],
            "authors": [
                {
                    "name": "Guilherme Blanco",
                    "email": "guilhermeblanco@gmail.com"
                },
                {
                    "name": "Roman Borschel",
                    "email": "roman@code-factory.org"
                },
                {
                    "name": "Johannes Schmitt",
                    "email": "schmittjoh@gmail.com"
                }
            ],
            "description": "PHP Doctrine Lexer parser library that can be used in Top-Down, Recursive Descent Parsers.",
            "homepage": "https://www.doctrine-project.org/projects/lexer.html",
            "keywords": [
                "annotations",
                "docblock",
                "lexer",
                "parser",
                "php"
            ],
            "support": {
                "issues": "https://github.com/doctrine/lexer/issues",
                "source": "https://github.com/doctrine/lexer/tree/3.0.1"
            },
            "funding": [
                {
                    "url": "https://www.doctrine-project.org/sponsorship.html",
                    "type": "custom"
                },
                {
                    "url": "https://www.patreon.com/phpdoctrine",
                    "type": "patreon"
                },
                {
                    "url": "https://tidelift.com/funding/github/packagist/doctrine%2Flexer",
                    "type": "tidelift"
                }
            ],
            "time": "2024-02-05T11:56:58+00:00"
        },
        {
            "name": "dragonmantank/cron-expression",
            "version": "v3.4.0",
            "source": {
                "type": "git",
                "url": "https://github.com/dragonmantank/cron-expression.git",
                "reference": "8c784d071debd117328803d86b2097615b457500"
            },
            "dist": {
                "type": "zip",
                "url": "https://api.github.com/repos/dragonmantank/cron-expression/zipball/8c784d071debd117328803d86b2097615b457500",
                "reference": "8c784d071debd117328803d86b2097615b457500",
                "shasum": ""
            },
            "require": {
                "php": "^7.2|^8.0",
                "webmozart/assert": "^1.0"
            },
            "replace": {
                "mtdowling/cron-expression": "^1.0"
            },
            "require-dev": {
                "phpstan/extension-installer": "^1.0",
                "phpstan/phpstan": "^1.0",
                "phpunit/phpunit": "^7.0|^8.0|^9.0"
            },
            "type": "library",
            "extra": {
                "branch-alias": {
                    "dev-master": "3.x-dev"
                }
            },
            "autoload": {
                "psr-4": {
                    "Cron\\": "src/Cron/"
                }
            },
            "notification-url": "https://packagist.org/downloads/",
            "license": [
                "MIT"
            ],
            "authors": [
                {
                    "name": "Chris Tankersley",
                    "email": "chris@ctankersley.com",
                    "homepage": "https://github.com/dragonmantank"
                }
            ],
            "description": "CRON for PHP: Calculate the next or previous run date and determine if a CRON expression is due",
            "keywords": [
                "cron",
                "schedule"
            ],
            "support": {
                "issues": "https://github.com/dragonmantank/cron-expression/issues",
                "source": "https://github.com/dragonmantank/cron-expression/tree/v3.4.0"
            },
            "funding": [
                {
                    "url": "https://github.com/dragonmantank",
                    "type": "github"
                }
            ],
            "time": "2024-10-09T13:47:03+00:00"
        },
        {
            "name": "egulias/email-validator",
            "version": "4.0.4",
            "source": {
                "type": "git",
                "url": "https://github.com/egulias/EmailValidator.git",
                "reference": "d42c8731f0624ad6bdc8d3e5e9a4524f68801cfa"
            },
            "dist": {
                "type": "zip",
                "url": "https://api.github.com/repos/egulias/EmailValidator/zipball/d42c8731f0624ad6bdc8d3e5e9a4524f68801cfa",
                "reference": "d42c8731f0624ad6bdc8d3e5e9a4524f68801cfa",
                "shasum": ""
            },
            "require": {
                "doctrine/lexer": "^2.0 || ^3.0",
                "php": ">=8.1",
                "symfony/polyfill-intl-idn": "^1.26"
            },
            "require-dev": {
                "phpunit/phpunit": "^10.2",
                "vimeo/psalm": "^5.12"
            },
            "suggest": {
                "ext-intl": "PHP Internationalization Libraries are required to use the SpoofChecking validation"
            },
            "type": "library",
            "extra": {
                "branch-alias": {
                    "dev-master": "4.0.x-dev"
                }
            },
            "autoload": {
                "psr-4": {
                    "Egulias\\EmailValidator\\": "src"
                }
            },
            "notification-url": "https://packagist.org/downloads/",
            "license": [
                "MIT"
            ],
            "authors": [
                {
                    "name": "Eduardo Gulias Davis"
                }
            ],
            "description": "A library for validating emails against several RFCs",
            "homepage": "https://github.com/egulias/EmailValidator",
            "keywords": [
                "email",
                "emailvalidation",
                "emailvalidator",
                "validation",
                "validator"
            ],
            "support": {
                "issues": "https://github.com/egulias/EmailValidator/issues",
                "source": "https://github.com/egulias/EmailValidator/tree/4.0.4"
            },
            "funding": [
                {
                    "url": "https://github.com/egulias",
                    "type": "github"
                }
            ],
            "time": "2025-03-06T22:45:56+00:00"
        },
        {
            "name": "filament/actions",
            "version": "v3.3.31",
            "source": {
                "type": "git",
                "url": "https://github.com/filamentphp/actions.git",
                "reference": "3fee2c23368e5ee8d4613786b1bed8d98a8073fc"
            },
            "dist": {
                "type": "zip",
                "url": "https://api.github.com/repos/filamentphp/actions/zipball/3fee2c23368e5ee8d4613786b1bed8d98a8073fc",
                "reference": "3fee2c23368e5ee8d4613786b1bed8d98a8073fc",
                "shasum": ""
            },
            "require": {
                "anourvalar/eloquent-serialize": "^1.2",
                "filament/forms": "self.version",
                "filament/infolists": "self.version",
                "filament/notifications": "self.version",
                "filament/support": "self.version",
                "illuminate/contracts": "^10.45|^11.0|^12.0",
                "illuminate/database": "^10.45|^11.0|^12.0",
                "illuminate/support": "^10.45|^11.0|^12.0",
                "league/csv": "^9.16",
                "openspout/openspout": "^4.23",
                "php": "^8.1",
                "spatie/laravel-package-tools": "^1.9"
            },
            "type": "library",
            "extra": {
                "laravel": {
                    "providers": [
                        "Filament\\Actions\\ActionsServiceProvider"
                    ]
                }
            },
            "autoload": {
                "psr-4": {
                    "Filament\\Actions\\": "src"
                }
            },
            "notification-url": "https://packagist.org/downloads/",
            "license": [
                "MIT"
            ],
            "description": "Easily add beautiful action modals to any Livewire component.",
            "homepage": "https://github.com/filamentphp/filament",
            "support": {
                "issues": "https://github.com/filamentphp/filament/issues",
                "source": "https://github.com/filamentphp/filament"
            },
            "time": "2025-07-08T20:42:21+00:00"
        },
        {
            "name": "filament/filament",
            "version": "v3.3.31",
            "source": {
                "type": "git",
                "url": "https://github.com/filamentphp/panels.git",
                "reference": "b432b938c35467b9626978fb8b72578ec4d162ae"
            },
            "dist": {
                "type": "zip",
                "url": "https://api.github.com/repos/filamentphp/panels/zipball/b432b938c35467b9626978fb8b72578ec4d162ae",
                "reference": "b432b938c35467b9626978fb8b72578ec4d162ae",
                "shasum": ""
            },
            "require": {
                "danharrin/livewire-rate-limiting": "^0.3|^1.0|^2.0",
                "filament/actions": "self.version",
                "filament/forms": "self.version",
                "filament/infolists": "self.version",
                "filament/notifications": "self.version",
                "filament/support": "self.version",
                "filament/tables": "self.version",
                "filament/widgets": "self.version",
                "illuminate/auth": "^10.45|^11.0|^12.0",
                "illuminate/console": "^10.45|^11.0|^12.0",
                "illuminate/contracts": "^10.45|^11.0|^12.0",
                "illuminate/cookie": "^10.45|^11.0|^12.0",
                "illuminate/database": "^10.45|^11.0|^12.0",
                "illuminate/http": "^10.45|^11.0|^12.0",
                "illuminate/routing": "^10.45|^11.0|^12.0",
                "illuminate/session": "^10.45|^11.0|^12.0",
                "illuminate/support": "^10.45|^11.0|^12.0",
                "illuminate/view": "^10.45|^11.0|^12.0",
                "php": "^8.1",
                "spatie/laravel-package-tools": "^1.9"
            },
            "type": "library",
            "extra": {
                "laravel": {
                    "providers": [
                        "Filament\\FilamentServiceProvider"
                    ]
                }
            },
            "autoload": {
                "files": [
                    "src/global_helpers.php",
                    "src/helpers.php"
                ],
                "psr-4": {
                    "Filament\\": "src"
                }
            },
            "notification-url": "https://packagist.org/downloads/",
            "license": [
                "MIT"
            ],
            "description": "A collection of full-stack components for accelerated Laravel app development.",
            "homepage": "https://github.com/filamentphp/filament",
            "support": {
                "issues": "https://github.com/filamentphp/filament/issues",
                "source": "https://github.com/filamentphp/filament"
            },
            "time": "2025-07-01T09:34:40+00:00"
        },
        {
            "name": "filament/forms",
            "version": "v3.3.31",
            "source": {
                "type": "git",
                "url": "https://github.com/filamentphp/forms.git",
                "reference": "e348d8a92c96fc87b002830848e48559eb0ef715"
            },
            "dist": {
                "type": "zip",
                "url": "https://api.github.com/repos/filamentphp/forms/zipball/e348d8a92c96fc87b002830848e48559eb0ef715",
                "reference": "e348d8a92c96fc87b002830848e48559eb0ef715",
                "shasum": ""
            },
            "require": {
                "danharrin/date-format-converter": "^0.3",
                "filament/actions": "self.version",
                "filament/support": "self.version",
                "illuminate/console": "^10.45|^11.0|^12.0",
                "illuminate/contracts": "^10.45|^11.0|^12.0",
                "illuminate/database": "^10.45|^11.0|^12.0",
                "illuminate/filesystem": "^10.45|^11.0|^12.0",
                "illuminate/support": "^10.45|^11.0|^12.0",
                "illuminate/validation": "^10.45|^11.0|^12.0",
                "illuminate/view": "^10.45|^11.0|^12.0",
                "php": "^8.1",
                "spatie/laravel-package-tools": "^1.9"
            },
            "type": "library",
            "extra": {
                "laravel": {
                    "providers": [
                        "Filament\\Forms\\FormsServiceProvider"
                    ]
                }
            },
            "autoload": {
                "files": [
                    "src/helpers.php"
                ],
                "psr-4": {
                    "Filament\\Forms\\": "src"
                }
            },
            "notification-url": "https://packagist.org/downloads/",
            "license": [
                "MIT"
            ],
            "description": "Easily add beautiful forms to any Livewire component.",
            "homepage": "https://github.com/filamentphp/filament",
            "support": {
                "issues": "https://github.com/filamentphp/filament/issues",
                "source": "https://github.com/filamentphp/filament"
            },
            "time": "2025-07-08T20:42:22+00:00"
        },
        {
            "name": "filament/infolists",
            "version": "v3.3.31",
            "source": {
                "type": "git",
                "url": "https://github.com/filamentphp/infolists.git",
                "reference": "89a3f1f236863e2035be3d7b0c68987508dd06fa"
            },
            "dist": {
                "type": "zip",
                "url": "https://api.github.com/repos/filamentphp/infolists/zipball/89a3f1f236863e2035be3d7b0c68987508dd06fa",
                "reference": "89a3f1f236863e2035be3d7b0c68987508dd06fa",
                "shasum": ""
            },
            "require": {
                "filament/actions": "self.version",
                "filament/support": "self.version",
                "illuminate/console": "^10.45|^11.0|^12.0",
                "illuminate/contracts": "^10.45|^11.0|^12.0",
                "illuminate/database": "^10.45|^11.0|^12.0",
                "illuminate/filesystem": "^10.45|^11.0|^12.0",
                "illuminate/support": "^10.45|^11.0|^12.0",
                "illuminate/view": "^10.45|^11.0|^12.0",
                "php": "^8.1",
                "spatie/laravel-package-tools": "^1.9"
            },
            "type": "library",
            "extra": {
                "laravel": {
                    "providers": [
                        "Filament\\Infolists\\InfolistsServiceProvider"
                    ]
                }
            },
            "autoload": {
                "psr-4": {
                    "Filament\\Infolists\\": "src"
                }
            },
            "notification-url": "https://packagist.org/downloads/",
            "license": [
                "MIT"
            ],
            "description": "Easily add beautiful read-only infolists to any Livewire component.",
            "homepage": "https://github.com/filamentphp/filament",
            "support": {
                "issues": "https://github.com/filamentphp/filament/issues",
                "source": "https://github.com/filamentphp/filament"
            },
            "time": "2025-06-23T10:46:53+00:00"
        },
        {
            "name": "filament/notifications",
            "version": "v3.3.31",
            "source": {
                "type": "git",
                "url": "https://github.com/filamentphp/notifications.git",
                "reference": "adc118c7fc34a423f3c01d6936ad0316f489949c"
            },
            "dist": {
                "type": "zip",
                "url": "https://api.github.com/repos/filamentphp/notifications/zipball/adc118c7fc34a423f3c01d6936ad0316f489949c",
                "reference": "adc118c7fc34a423f3c01d6936ad0316f489949c",
                "shasum": ""
            },
            "require": {
                "filament/actions": "self.version",
                "filament/support": "self.version",
                "illuminate/contracts": "^10.45|^11.0|^12.0",
                "illuminate/filesystem": "^10.45|^11.0|^12.0",
                "illuminate/notifications": "^10.45|^11.0|^12.0",
                "illuminate/support": "^10.45|^11.0|^12.0",
                "php": "^8.1",
                "spatie/laravel-package-tools": "^1.9"
            },
            "type": "library",
            "extra": {
                "laravel": {
                    "providers": [
                        "Filament\\Notifications\\NotificationsServiceProvider"
                    ]
                }
            },
            "autoload": {
                "files": [
                    "src/Testing/Autoload.php"
                ],
                "psr-4": {
                    "Filament\\Notifications\\": "src"
                }
            },
            "notification-url": "https://packagist.org/downloads/",
            "license": [
                "MIT"
            ],
            "description": "Easily add beautiful notifications to any Livewire app.",
            "homepage": "https://github.com/filamentphp/filament",
            "support": {
                "issues": "https://github.com/filamentphp/filament/issues",
                "source": "https://github.com/filamentphp/filament"
            },
            "time": "2025-07-08T20:42:18+00:00"
        },
        {
            "name": "filament/spatie-laravel-media-library-plugin",
            "version": "v3.3.31",
            "source": {
                "type": "git",
                "url": "https://github.com/filamentphp/spatie-laravel-media-library-plugin.git",
                "reference": "bd7c12baf30cc66b2f088bd0257b12071e15addf"
            },
            "dist": {
                "type": "zip",
                "url": "https://api.github.com/repos/filamentphp/spatie-laravel-media-library-plugin/zipball/bd7c12baf30cc66b2f088bd0257b12071e15addf",
                "reference": "bd7c12baf30cc66b2f088bd0257b12071e15addf",
                "shasum": ""
            },
            "require": {
                "filament/support": "self.version",
                "illuminate/support": "^10.45|^11.0|^12.0",
                "php": "^8.1",
                "spatie/laravel-medialibrary": "^10.0|^11.0"
            },
            "type": "library",
            "autoload": {
                "psr-4": {
                    "Filament\\": "src"
                }
            },
            "notification-url": "https://packagist.org/downloads/",
            "license": [
                "MIT"
            ],
            "description": "Filament support for `spatie/laravel-medialibrary`.",
            "homepage": "https://github.com/filamentphp/filament",
            "support": {
                "issues": "https://github.com/filamentphp/filament/issues",
                "source": "https://github.com/filamentphp/filament"
            },
            "time": "2025-07-08T20:42:14+00:00"
        },
        {
            "name": "filament/spatie-laravel-settings-plugin",
            "version": "v3.3.31",
            "source": {
                "type": "git",
                "url": "https://github.com/filamentphp/spatie-laravel-settings-plugin.git",
                "reference": "80c9e960b30890fdc731da262b71255cb39bee31"
            },
            "dist": {
                "type": "zip",
                "url": "https://api.github.com/repos/filamentphp/spatie-laravel-settings-plugin/zipball/80c9e960b30890fdc731da262b71255cb39bee31",
                "reference": "80c9e960b30890fdc731da262b71255cb39bee31",
                "shasum": ""
            },
            "require": {
                "filament/filament": "self.version",
                "illuminate/console": "^10.45|^11.0|^12.0",
                "illuminate/filesystem": "^10.45|^11.0|^12.0",
                "illuminate/support": "^10.45|^11.0|^12.0",
                "php": "^8.1",
                "spatie/laravel-settings": "^2.2|^3.0"
            },
            "type": "library",
            "extra": {
                "laravel": {
                    "providers": [
                        "Filament\\SpatieLaravelSettingsPluginServiceProvider"
                    ]
                }
            },
            "autoload": {
                "psr-4": {
                    "Filament\\": "src"
                }
            },
            "notification-url": "https://packagist.org/downloads/",
            "license": [
                "MIT"
            ],
            "description": "Filament support for `spatie/laravel-settings`.",
            "homepage": "https://github.com/filamentphp/filament",
            "support": {
                "issues": "https://github.com/filamentphp/filament/issues",
                "source": "https://github.com/filamentphp/filament"
            },
            "time": "2025-04-23T06:39:48+00:00"
        },
        {
            "name": "filament/spatie-laravel-tags-plugin",
            "version": "v3.3.31",
            "source": {
                "type": "git",
                "url": "https://github.com/filamentphp/spatie-laravel-tags-plugin.git",
                "reference": "9b03724b7a4235e7799091b6e7896f099318ac96"
            },
            "dist": {
                "type": "zip",
                "url": "https://api.github.com/repos/filamentphp/spatie-laravel-tags-plugin/zipball/9b03724b7a4235e7799091b6e7896f099318ac96",
                "reference": "9b03724b7a4235e7799091b6e7896f099318ac96",
                "shasum": ""
            },
            "require": {
                "filament/support": "self.version",
                "illuminate/database": "^10.45|^11.0|^12.0",
                "php": "^8.1",
                "spatie/laravel-tags": "^4.0"
            },
            "type": "library",
            "autoload": {
                "psr-4": {
                    "Filament\\": "src"
                }
            },
            "notification-url": "https://packagist.org/downloads/",
            "license": [
                "MIT"
            ],
            "description": "Filament support for `spatie/laravel-tags`.",
            "homepage": "https://github.com/filamentphp/filament",
            "support": {
                "issues": "https://github.com/filamentphp/filament/issues",
                "source": "https://github.com/filamentphp/filament"
            },
            "time": "2025-07-08T20:42:38+00:00"
        },
        {
            "name": "filament/support",
            "version": "v3.3.31",
            "source": {
                "type": "git",
                "url": "https://github.com/filamentphp/support.git",
                "reference": "ec8c7e9e6b49d4f1150a19bfd6fc585c717a857d"
            },
            "dist": {
                "type": "zip",
                "url": "https://api.github.com/repos/filamentphp/support/zipball/ec8c7e9e6b49d4f1150a19bfd6fc585c717a857d",
                "reference": "ec8c7e9e6b49d4f1150a19bfd6fc585c717a857d",
                "shasum": ""
            },
            "require": {
                "blade-ui-kit/blade-heroicons": "^2.5",
                "doctrine/dbal": "^3.2|^4.0",
                "ext-intl": "*",
                "illuminate/contracts": "^10.45|^11.0|^12.0",
                "illuminate/support": "^10.45|^11.0|^12.0",
                "illuminate/view": "^10.45|^11.0|^12.0",
                "kirschbaum-development/eloquent-power-joins": "^3.0|^4.0",
                "livewire/livewire": "^3.5",
                "php": "^8.1",
                "ryangjchandler/blade-capture-directive": "^0.2|^0.3|^1.0",
                "spatie/color": "^1.5",
                "spatie/invade": "^1.0|^2.0",
                "spatie/laravel-package-tools": "^1.9",
                "symfony/console": "^6.0|^7.0",
                "symfony/html-sanitizer": "^6.1|^7.0"
            },
            "type": "library",
            "extra": {
                "laravel": {
                    "providers": [
                        "Filament\\Support\\SupportServiceProvider"
                    ]
                }
            },
            "autoload": {
                "files": [
                    "src/helpers.php"
                ],
                "psr-4": {
                    "Filament\\Support\\": "src"
                }
            },
            "notification-url": "https://packagist.org/downloads/",
            "license": [
                "MIT"
            ],
            "description": "Core helper methods and foundation code for all Filament packages.",
            "homepage": "https://github.com/filamentphp/filament",
            "support": {
                "issues": "https://github.com/filamentphp/filament/issues",
                "source": "https://github.com/filamentphp/filament"
            },
            "time": "2025-07-08T20:42:46+00:00"
        },
        {
            "name": "filament/tables",
            "version": "v3.3.31",
            "source": {
                "type": "git",
                "url": "https://github.com/filamentphp/tables.git",
                "reference": "3f0d827c960f1ee4a67ab71c416ad67e24747dc4"
            },
            "dist": {
                "type": "zip",
                "url": "https://api.github.com/repos/filamentphp/tables/zipball/3f0d827c960f1ee4a67ab71c416ad67e24747dc4",
                "reference": "3f0d827c960f1ee4a67ab71c416ad67e24747dc4",
                "shasum": ""
            },
            "require": {
                "filament/actions": "self.version",
                "filament/forms": "self.version",
                "filament/support": "self.version",
                "illuminate/console": "^10.45|^11.0|^12.0",
                "illuminate/contracts": "^10.45|^11.0|^12.0",
                "illuminate/database": "^10.45|^11.0|^12.0",
                "illuminate/filesystem": "^10.45|^11.0|^12.0",
                "illuminate/support": "^10.45|^11.0|^12.0",
                "illuminate/view": "^10.45|^11.0|^12.0",
                "php": "^8.1",
                "spatie/laravel-package-tools": "^1.9"
            },
            "type": "library",
            "extra": {
                "laravel": {
                    "providers": [
                        "Filament\\Tables\\TablesServiceProvider"
                    ]
                }
            },
            "autoload": {
                "psr-4": {
                    "Filament\\Tables\\": "src"
                }
            },
            "notification-url": "https://packagist.org/downloads/",
            "license": [
                "MIT"
            ],
            "description": "Easily add beautiful tables to any Livewire component.",
            "homepage": "https://github.com/filamentphp/filament",
            "support": {
                "issues": "https://github.com/filamentphp/filament/issues",
                "source": "https://github.com/filamentphp/filament"
            },
            "time": "2025-07-08T20:42:18+00:00"
        },
        {
            "name": "filament/widgets",
            "version": "v3.3.31",
            "source": {
                "type": "git",
                "url": "https://github.com/filamentphp/widgets.git",
                "reference": "5b956f884aaef479f6091463cb829e7c9f2afc2c"
            },
            "dist": {
                "type": "zip",
                "url": "https://api.github.com/repos/filamentphp/widgets/zipball/5b956f884aaef479f6091463cb829e7c9f2afc2c",
                "reference": "5b956f884aaef479f6091463cb829e7c9f2afc2c",
                "shasum": ""
            },
            "require": {
                "filament/support": "self.version",
                "php": "^8.1",
                "spatie/laravel-package-tools": "^1.9"
            },
            "type": "library",
            "extra": {
                "laravel": {
                    "providers": [
                        "Filament\\Widgets\\WidgetsServiceProvider"
                    ]
                }
            },
            "autoload": {
                "psr-4": {
                    "Filament\\Widgets\\": "src"
                }
            },
            "notification-url": "https://packagist.org/downloads/",
            "license": [
                "MIT"
            ],
            "description": "Easily add beautiful dashboard widgets to any Livewire component.",
            "homepage": "https://github.com/filamentphp/filament",
            "support": {
                "issues": "https://github.com/filamentphp/filament/issues",
                "source": "https://github.com/filamentphp/filament"
            },
            "time": "2025-06-12T15:11:14+00:00"
        },
        {
            "name": "flowframe/laravel-trend",
            "version": "v0.4.0",
            "source": {
                "type": "git",
                "url": "https://github.com/Flowframe/laravel-trend.git",
                "reference": "5ace11d3075932652dc48963faa732c043aeb14d"
            },
            "dist": {
                "type": "zip",
                "url": "https://api.github.com/repos/Flowframe/laravel-trend/zipball/5ace11d3075932652dc48963faa732c043aeb14d",
                "reference": "5ace11d3075932652dc48963faa732c043aeb14d",
                "shasum": ""
            },
            "require": {
                "illuminate/contracts": "^8.37|^9|^10.0|^11.0|^12.0",
                "php": "^8.2",
                "spatie/laravel-package-tools": "^1.4.3"
            },
            "require-dev": {
                "nunomaduro/collision": "^5.3|^6.1|^8.0",
                "orchestra/testbench": "^6.15|^7.0|^8.0|^9.0|^10.0",
                "pestphp/pest": "^1.18|^2.34|^3.7",
                "pestphp/pest-plugin-laravel": "^1.1|^2.3|^3.1",
                "spatie/laravel-ray": "^1.23",
                "vimeo/psalm": "^4.8|^5.6|^6.5"
            },
            "type": "library",
            "extra": {
                "laravel": {
                    "aliases": {
                        "Trend": "Flowframe\\Trend\\TrendFacade"
                    },
                    "providers": [
                        "Flowframe\\Trend\\TrendServiceProvider"
                    ]
                }
            },
            "autoload": {
                "psr-4": {
                    "Flowframe\\Trend\\": "src",
                    "Flowframe\\Trend\\Database\\Factories\\": "database/factories"
                }
            },
            "notification-url": "https://packagist.org/downloads/",
            "license": [
                "MIT"
            ],
            "authors": [
                {
                    "name": "Lars Klopstra",
                    "email": "lars@flowframe.nl",
                    "role": "Developer"
                }
            ],
            "description": "Easily generate model trends",
            "homepage": "https://github.com/flowframe/laravel-trend",
            "keywords": [
                "Flowframe",
                "laravel",
                "laravel-trend"
            ],
            "support": {
                "issues": "https://github.com/Flowframe/laravel-trend/issues",
                "source": "https://github.com/Flowframe/laravel-trend/tree/v0.4.0"
            },
            "funding": [
                {
                    "url": "https://github.com/larsklopstra",
                    "type": "github"
                }
            ],
            "time": "2025-02-25T11:13:23+00:00"
        },
        {
            "name": "fruitcake/php-cors",
            "version": "v1.3.0",
            "source": {
                "type": "git",
                "url": "https://github.com/fruitcake/php-cors.git",
                "reference": "3d158f36e7875e2f040f37bc0573956240a5a38b"
            },
            "dist": {
                "type": "zip",
                "url": "https://api.github.com/repos/fruitcake/php-cors/zipball/3d158f36e7875e2f040f37bc0573956240a5a38b",
                "reference": "3d158f36e7875e2f040f37bc0573956240a5a38b",
                "shasum": ""
            },
            "require": {
                "php": "^7.4|^8.0",
                "symfony/http-foundation": "^4.4|^5.4|^6|^7"
            },
            "require-dev": {
                "phpstan/phpstan": "^1.4",
                "phpunit/phpunit": "^9",
                "squizlabs/php_codesniffer": "^3.5"
            },
            "type": "library",
            "extra": {
                "branch-alias": {
                    "dev-master": "1.2-dev"
                }
            },
            "autoload": {
                "psr-4": {
                    "Fruitcake\\Cors\\": "src/"
                }
            },
            "notification-url": "https://packagist.org/downloads/",
            "license": [
                "MIT"
            ],
            "authors": [
                {
                    "name": "Fruitcake",
                    "homepage": "https://fruitcake.nl"
                },
                {
                    "name": "Barryvdh",
                    "email": "barryvdh@gmail.com"
                }
            ],
            "description": "Cross-origin resource sharing library for the Symfony HttpFoundation",
            "homepage": "https://github.com/fruitcake/php-cors",
            "keywords": [
                "cors",
                "laravel",
                "symfony"
            ],
            "support": {
                "issues": "https://github.com/fruitcake/php-cors/issues",
                "source": "https://github.com/fruitcake/php-cors/tree/v1.3.0"
            },
            "funding": [
                {
                    "url": "https://fruitcake.nl",
                    "type": "custom"
                },
                {
                    "url": "https://github.com/barryvdh",
                    "type": "github"
                }
            ],
            "time": "2023-10-12T05:21:21+00:00"
        },
        {
            "name": "graham-campbell/result-type",
            "version": "v1.1.3",
            "source": {
                "type": "git",
                "url": "https://github.com/GrahamCampbell/Result-Type.git",
                "reference": "3ba905c11371512af9d9bdd27d99b782216b6945"
            },
            "dist": {
                "type": "zip",
                "url": "https://api.github.com/repos/GrahamCampbell/Result-Type/zipball/3ba905c11371512af9d9bdd27d99b782216b6945",
                "reference": "3ba905c11371512af9d9bdd27d99b782216b6945",
                "shasum": ""
            },
            "require": {
                "php": "^7.2.5 || ^8.0",
                "phpoption/phpoption": "^1.9.3"
            },
            "require-dev": {
                "phpunit/phpunit": "^8.5.39 || ^9.6.20 || ^10.5.28"
            },
            "type": "library",
            "autoload": {
                "psr-4": {
                    "GrahamCampbell\\ResultType\\": "src/"
                }
            },
            "notification-url": "https://packagist.org/downloads/",
            "license": [
                "MIT"
            ],
            "authors": [
                {
                    "name": "Graham Campbell",
                    "email": "hello@gjcampbell.co.uk",
                    "homepage": "https://github.com/GrahamCampbell"
                }
            ],
            "description": "An Implementation Of The Result Type",
            "keywords": [
                "Graham Campbell",
                "GrahamCampbell",
                "Result Type",
                "Result-Type",
                "result"
            ],
            "support": {
                "issues": "https://github.com/GrahamCampbell/Result-Type/issues",
                "source": "https://github.com/GrahamCampbell/Result-Type/tree/v1.1.3"
            },
            "funding": [
                {
                    "url": "https://github.com/GrahamCampbell",
                    "type": "github"
                },
                {
                    "url": "https://tidelift.com/funding/github/packagist/graham-campbell/result-type",
                    "type": "tidelift"
                }
            ],
            "time": "2024-07-20T21:45:45+00:00"
        },
        {
            "name": "guzzlehttp/guzzle",
            "version": "7.9.3",
            "source": {
                "type": "git",
                "url": "https://github.com/guzzle/guzzle.git",
                "reference": "7b2f29fe81dc4da0ca0ea7d42107a0845946ea77"
            },
            "dist": {
                "type": "zip",
                "url": "https://api.github.com/repos/guzzle/guzzle/zipball/7b2f29fe81dc4da0ca0ea7d42107a0845946ea77",
                "reference": "7b2f29fe81dc4da0ca0ea7d42107a0845946ea77",
                "shasum": ""
            },
            "require": {
                "ext-json": "*",
                "guzzlehttp/promises": "^1.5.3 || ^2.0.3",
                "guzzlehttp/psr7": "^2.7.0",
                "php": "^7.2.5 || ^8.0",
                "psr/http-client": "^1.0",
                "symfony/deprecation-contracts": "^2.2 || ^3.0"
            },
            "provide": {
                "psr/http-client-implementation": "1.0"
            },
            "require-dev": {
                "bamarni/composer-bin-plugin": "^1.8.2",
                "ext-curl": "*",
                "guzzle/client-integration-tests": "3.0.2",
                "php-http/message-factory": "^1.1",
                "phpunit/phpunit": "^8.5.39 || ^9.6.20",
                "psr/log": "^1.1 || ^2.0 || ^3.0"
            },
            "suggest": {
                "ext-curl": "Required for CURL handler support",
                "ext-intl": "Required for Internationalized Domain Name (IDN) support",
                "psr/log": "Required for using the Log middleware"
            },
            "type": "library",
            "extra": {
                "bamarni-bin": {
                    "bin-links": true,
                    "forward-command": false
                }
            },
            "autoload": {
                "files": [
                    "src/functions_include.php"
                ],
                "psr-4": {
                    "GuzzleHttp\\": "src/"
                }
            },
            "notification-url": "https://packagist.org/downloads/",
            "license": [
                "MIT"
            ],
            "authors": [
                {
                    "name": "Graham Campbell",
                    "email": "hello@gjcampbell.co.uk",
                    "homepage": "https://github.com/GrahamCampbell"
                },
                {
                    "name": "Michael Dowling",
                    "email": "mtdowling@gmail.com",
                    "homepage": "https://github.com/mtdowling"
                },
                {
                    "name": "Jeremy Lindblom",
                    "email": "jeremeamia@gmail.com",
                    "homepage": "https://github.com/jeremeamia"
                },
                {
                    "name": "George Mponos",
                    "email": "gmponos@gmail.com",
                    "homepage": "https://github.com/gmponos"
                },
                {
                    "name": "Tobias Nyholm",
                    "email": "tobias.nyholm@gmail.com",
                    "homepage": "https://github.com/Nyholm"
                },
                {
                    "name": "Márk Sági-Kazár",
                    "email": "mark.sagikazar@gmail.com",
                    "homepage": "https://github.com/sagikazarmark"
                },
                {
                    "name": "Tobias Schultze",
                    "email": "webmaster@tubo-world.de",
                    "homepage": "https://github.com/Tobion"
                }
            ],
            "description": "Guzzle is a PHP HTTP client library",
            "keywords": [
                "client",
                "curl",
                "framework",
                "http",
                "http client",
                "psr-18",
                "psr-7",
                "rest",
                "web service"
            ],
            "support": {
                "issues": "https://github.com/guzzle/guzzle/issues",
                "source": "https://github.com/guzzle/guzzle/tree/7.9.3"
            },
            "funding": [
                {
                    "url": "https://github.com/GrahamCampbell",
                    "type": "github"
                },
                {
                    "url": "https://github.com/Nyholm",
                    "type": "github"
                },
                {
                    "url": "https://tidelift.com/funding/github/packagist/guzzlehttp/guzzle",
                    "type": "tidelift"
                }
            ],
            "time": "2025-03-27T13:37:11+00:00"
        },
        {
            "name": "guzzlehttp/promises",
            "version": "2.2.0",
            "source": {
                "type": "git",
                "url": "https://github.com/guzzle/promises.git",
                "reference": "7c69f28996b0a6920945dd20b3857e499d9ca96c"
            },
            "dist": {
                "type": "zip",
                "url": "https://api.github.com/repos/guzzle/promises/zipball/7c69f28996b0a6920945dd20b3857e499d9ca96c",
                "reference": "7c69f28996b0a6920945dd20b3857e499d9ca96c",
                "shasum": ""
            },
            "require": {
                "php": "^7.2.5 || ^8.0"
            },
            "require-dev": {
                "bamarni/composer-bin-plugin": "^1.8.2",
                "phpunit/phpunit": "^8.5.39 || ^9.6.20"
            },
            "type": "library",
            "extra": {
                "bamarni-bin": {
                    "bin-links": true,
                    "forward-command": false
                }
            },
            "autoload": {
                "psr-4": {
                    "GuzzleHttp\\Promise\\": "src/"
                }
            },
            "notification-url": "https://packagist.org/downloads/",
            "license": [
                "MIT"
            ],
            "authors": [
                {
                    "name": "Graham Campbell",
                    "email": "hello@gjcampbell.co.uk",
                    "homepage": "https://github.com/GrahamCampbell"
                },
                {
                    "name": "Michael Dowling",
                    "email": "mtdowling@gmail.com",
                    "homepage": "https://github.com/mtdowling"
                },
                {
                    "name": "Tobias Nyholm",
                    "email": "tobias.nyholm@gmail.com",
                    "homepage": "https://github.com/Nyholm"
                },
                {
                    "name": "Tobias Schultze",
                    "email": "webmaster@tubo-world.de",
                    "homepage": "https://github.com/Tobion"
                }
            ],
            "description": "Guzzle promises library",
            "keywords": [
                "promise"
            ],
            "support": {
                "issues": "https://github.com/guzzle/promises/issues",
                "source": "https://github.com/guzzle/promises/tree/2.2.0"
            },
            "funding": [
                {
                    "url": "https://github.com/GrahamCampbell",
                    "type": "github"
                },
                {
                    "url": "https://github.com/Nyholm",
                    "type": "github"
                },
                {
                    "url": "https://tidelift.com/funding/github/packagist/guzzlehttp/promises",
                    "type": "tidelift"
                }
            ],
            "time": "2025-03-27T13:27:01+00:00"
        },
        {
            "name": "guzzlehttp/psr7",
            "version": "2.7.1",
            "source": {
                "type": "git",
                "url": "https://github.com/guzzle/psr7.git",
                "reference": "c2270caaabe631b3b44c85f99e5a04bbb8060d16"
            },
            "dist": {
                "type": "zip",
                "url": "https://api.github.com/repos/guzzle/psr7/zipball/c2270caaabe631b3b44c85f99e5a04bbb8060d16",
                "reference": "c2270caaabe631b3b44c85f99e5a04bbb8060d16",
                "shasum": ""
            },
            "require": {
                "php": "^7.2.5 || ^8.0",
                "psr/http-factory": "^1.0",
                "psr/http-message": "^1.1 || ^2.0",
                "ralouphie/getallheaders": "^3.0"
            },
            "provide": {
                "psr/http-factory-implementation": "1.0",
                "psr/http-message-implementation": "1.0"
            },
            "require-dev": {
                "bamarni/composer-bin-plugin": "^1.8.2",
                "http-interop/http-factory-tests": "0.9.0",
                "phpunit/phpunit": "^8.5.39 || ^9.6.20"
            },
            "suggest": {
                "laminas/laminas-httphandlerrunner": "Emit PSR-7 responses"
            },
            "type": "library",
            "extra": {
                "bamarni-bin": {
                    "bin-links": true,
                    "forward-command": false
                }
            },
            "autoload": {
                "psr-4": {
                    "GuzzleHttp\\Psr7\\": "src/"
                }
            },
            "notification-url": "https://packagist.org/downloads/",
            "license": [
                "MIT"
            ],
            "authors": [
                {
                    "name": "Graham Campbell",
                    "email": "hello@gjcampbell.co.uk",
                    "homepage": "https://github.com/GrahamCampbell"
                },
                {
                    "name": "Michael Dowling",
                    "email": "mtdowling@gmail.com",
                    "homepage": "https://github.com/mtdowling"
                },
                {
                    "name": "George Mponos",
                    "email": "gmponos@gmail.com",
                    "homepage": "https://github.com/gmponos"
                },
                {
                    "name": "Tobias Nyholm",
                    "email": "tobias.nyholm@gmail.com",
                    "homepage": "https://github.com/Nyholm"
                },
                {
                    "name": "Márk Sági-Kazár",
                    "email": "mark.sagikazar@gmail.com",
                    "homepage": "https://github.com/sagikazarmark"
                },
                {
                    "name": "Tobias Schultze",
                    "email": "webmaster@tubo-world.de",
                    "homepage": "https://github.com/Tobion"
                },
                {
                    "name": "Márk Sági-Kazár",
                    "email": "mark.sagikazar@gmail.com",
                    "homepage": "https://sagikazarmark.hu"
                }
            ],
            "description": "PSR-7 message implementation that also provides common utility methods",
            "keywords": [
                "http",
                "message",
                "psr-7",
                "request",
                "response",
                "stream",
                "uri",
                "url"
            ],
            "support": {
                "issues": "https://github.com/guzzle/psr7/issues",
                "source": "https://github.com/guzzle/psr7/tree/2.7.1"
            },
            "funding": [
                {
                    "url": "https://github.com/GrahamCampbell",
                    "type": "github"
                },
                {
                    "url": "https://github.com/Nyholm",
                    "type": "github"
                },
                {
                    "url": "https://tidelift.com/funding/github/packagist/guzzlehttp/psr7",
                    "type": "tidelift"
                }
            ],
            "time": "2025-03-27T12:30:47+00:00"
        },
        {
            "name": "guzzlehttp/uri-template",
            "version": "v1.0.4",
            "source": {
                "type": "git",
                "url": "https://github.com/guzzle/uri-template.git",
                "reference": "30e286560c137526eccd4ce21b2de477ab0676d2"
            },
            "dist": {
                "type": "zip",
                "url": "https://api.github.com/repos/guzzle/uri-template/zipball/30e286560c137526eccd4ce21b2de477ab0676d2",
                "reference": "30e286560c137526eccd4ce21b2de477ab0676d2",
                "shasum": ""
            },
            "require": {
                "php": "^7.2.5 || ^8.0",
                "symfony/polyfill-php80": "^1.24"
            },
            "require-dev": {
                "bamarni/composer-bin-plugin": "^1.8.2",
                "phpunit/phpunit": "^8.5.36 || ^9.6.15",
                "uri-template/tests": "1.0.0"
            },
            "type": "library",
            "extra": {
                "bamarni-bin": {
                    "bin-links": true,
                    "forward-command": false
                }
            },
            "autoload": {
                "psr-4": {
                    "GuzzleHttp\\UriTemplate\\": "src"
                }
            },
            "notification-url": "https://packagist.org/downloads/",
            "license": [
                "MIT"
            ],
            "authors": [
                {
                    "name": "Graham Campbell",
                    "email": "hello@gjcampbell.co.uk",
                    "homepage": "https://github.com/GrahamCampbell"
                },
                {
                    "name": "Michael Dowling",
                    "email": "mtdowling@gmail.com",
                    "homepage": "https://github.com/mtdowling"
                },
                {
                    "name": "George Mponos",
                    "email": "gmponos@gmail.com",
                    "homepage": "https://github.com/gmponos"
                },
                {
                    "name": "Tobias Nyholm",
                    "email": "tobias.nyholm@gmail.com",
                    "homepage": "https://github.com/Nyholm"
                }
            ],
            "description": "A polyfill class for uri_template of PHP",
            "keywords": [
                "guzzlehttp",
                "uri-template"
            ],
            "support": {
                "issues": "https://github.com/guzzle/uri-template/issues",
                "source": "https://github.com/guzzle/uri-template/tree/v1.0.4"
            },
            "funding": [
                {
                    "url": "https://github.com/GrahamCampbell",
                    "type": "github"
                },
                {
                    "url": "https://github.com/Nyholm",
                    "type": "github"
                },
                {
                    "url": "https://tidelift.com/funding/github/packagist/guzzlehttp/uri-template",
                    "type": "tidelift"
                }
            ],
            "time": "2025-02-03T10:55:03+00:00"
        },
        {
            "name": "jaybizzle/crawler-detect",
            "version": "v1.3.5",
            "source": {
                "type": "git",
                "url": "https://github.com/JayBizzle/Crawler-Detect.git",
                "reference": "fbf1a3e81d61b088e7af723fb3c7a4ee92ac7e34"
            },
            "dist": {
                "type": "zip",
                "url": "https://api.github.com/repos/JayBizzle/Crawler-Detect/zipball/fbf1a3e81d61b088e7af723fb3c7a4ee92ac7e34",
                "reference": "fbf1a3e81d61b088e7af723fb3c7a4ee92ac7e34",
                "shasum": ""
            },
            "require": {
                "php": ">=7.1.0"
            },
            "require-dev": {
                "phpunit/phpunit": "^4.8|^5.5|^6.5|^9.4"
            },
            "type": "library",
            "autoload": {
                "psr-4": {
                    "Jaybizzle\\CrawlerDetect\\": "src/"
                }
            },
            "notification-url": "https://packagist.org/downloads/",
            "license": [
                "MIT"
            ],
            "authors": [
                {
                    "name": "Mark Beech",
                    "email": "m@rkbee.ch",
                    "role": "Developer"
                }
            ],
            "description": "CrawlerDetect is a PHP class for detecting bots/crawlers/spiders via the user agent",
            "homepage": "https://github.com/JayBizzle/Crawler-Detect/",
            "keywords": [
                "crawler",
                "crawler detect",
                "crawler detector",
                "crawlerdetect",
                "php crawler detect"
            ],
            "support": {
                "issues": "https://github.com/JayBizzle/Crawler-Detect/issues",
                "source": "https://github.com/JayBizzle/Crawler-Detect/tree/v1.3.5"
            },
            "time": "2025-06-11T17:58:05+00:00"
        },
        {
            "name": "jeffgreco13/filament-breezy",
            "version": "v2.6.4",
            "source": {
                "type": "git",
                "url": "https://github.com/jeffgreco13/filament-breezy.git",
                "reference": "3c59d37aaf907e97e02606c7bccb20bc62f71ecf"
            },
            "dist": {
                "type": "zip",
                "url": "https://api.github.com/repos/jeffgreco13/filament-breezy/zipball/3c59d37aaf907e97e02606c7bccb20bc62f71ecf",
                "reference": "3c59d37aaf907e97e02606c7bccb20bc62f71ecf",
                "shasum": ""
            },
            "require": {
                "bacon/bacon-qr-code": "^3.0",
                "filament/filament": "^3.0.9",
                "illuminate/contracts": "^10.0|^11.0|^12.0",
                "jenssegers/agent": "^2.6",
                "php": "^8.1|^8.2|^8.3|^8.4",
                "pragmarx/google2fa": "^7.0|^8.0",
                "spatie/laravel-package-tools": "^1.14.0"
            },
            "require-dev": {
                "pestphp/pest": "^2.20|^3.7",
                "pestphp/pest-plugin-arch": "^2.0|^v3.0.0",
                "pestphp/pest-plugin-laravel": "^2.0|^v3.1.0",
                "pestphp/pest-plugin-livewire": "^2.1|^v3.0.0"
            },
            "type": "library",
            "extra": {
                "laravel": {
                    "aliases": {
                        "FilamentBreezy": "Jeffgreco13\\FilamentBreezy\\Facades\\FilamentBreezy"
                    },
                    "providers": [
                        "Jeffgreco13\\FilamentBreezy\\FilamentBreezyServiceProvider"
                    ]
                }
            },
            "autoload": {
                "psr-4": {
                    "Jeffgreco13\\FilamentBreezy\\": "src/"
                }
            },
            "notification-url": "https://packagist.org/downloads/",
            "license": [
                "MIT"
            ],
            "authors": [
                {
                    "name": "Jeff Greco",
                    "email": "jeff@jeffpgreco.com",
                    "role": "Developer"
                }
            ],
            "description": "A custom package for Filament with login flow, profile and teams support.",
            "homepage": "https://github.com/jeffgreco13/filament-breezy",
            "keywords": [
                "filament-breezy",
                "jeffgreco13",
                "laravel"
            ],
            "support": {
                "issues": "https://github.com/jeffgreco13/filament-breezy/issues",
                "source": "https://github.com/jeffgreco13/filament-breezy/tree/v2.6.4"
            },
            "time": "2025-06-09T17:18:54+00:00"
        },
        {
            "name": "jenssegers/agent",
            "version": "v2.6.4",
            "source": {
                "type": "git",
                "url": "https://github.com/jenssegers/agent.git",
                "reference": "daa11c43729510b3700bc34d414664966b03bffe"
            },
            "dist": {
                "type": "zip",
                "url": "https://api.github.com/repos/jenssegers/agent/zipball/daa11c43729510b3700bc34d414664966b03bffe",
                "reference": "daa11c43729510b3700bc34d414664966b03bffe",
                "shasum": ""
            },
            "require": {
                "jaybizzle/crawler-detect": "^1.2",
                "mobiledetect/mobiledetectlib": "^2.7.6",
                "php": ">=5.6"
            },
            "require-dev": {
                "php-coveralls/php-coveralls": "^2.1",
                "phpunit/phpunit": "^5.0|^6.0|^7.0"
            },
            "suggest": {
                "illuminate/support": "Required for laravel service providers"
            },
            "type": "library",
            "extra": {
                "laravel": {
                    "aliases": {
                        "Agent": "Jenssegers\\Agent\\Facades\\Agent"
                    },
                    "providers": [
                        "Jenssegers\\Agent\\AgentServiceProvider"
                    ]
                },
                "branch-alias": {
                    "dev-master": "3.0-dev"
                }
            },
            "autoload": {
                "psr-4": {
                    "Jenssegers\\Agent\\": "src/"
                }
            },
            "notification-url": "https://packagist.org/downloads/",
            "license": [
                "MIT"
            ],
            "authors": [
                {
                    "name": "Jens Segers",
                    "homepage": "https://jenssegers.com"
                }
            ],
            "description": "Desktop/mobile user agent parser with support for Laravel, based on Mobiledetect",
            "homepage": "https://github.com/jenssegers/agent",
            "keywords": [
                "Agent",
                "browser",
                "desktop",
                "laravel",
                "mobile",
                "platform",
                "user agent",
                "useragent"
            ],
            "support": {
                "issues": "https://github.com/jenssegers/agent/issues",
                "source": "https://github.com/jenssegers/agent/tree/v2.6.4"
            },
            "funding": [
                {
                    "url": "https://github.com/jenssegers",
                    "type": "github"
                },
                {
                    "url": "https://tidelift.com/funding/github/packagist/jenssegers/agent",
                    "type": "tidelift"
                }
            ],
            "time": "2020-06-13T08:05:20+00:00"
        },
        {
            "name": "kirschbaum-development/eloquent-power-joins",
            "version": "4.2.4",
            "source": {
                "type": "git",
                "url": "https://github.com/kirschbaum-development/eloquent-power-joins.git",
                "reference": "4a8012cef7abed8ac3633a180c69138a228b6c4c"
            },
            "dist": {
                "type": "zip",
                "url": "https://api.github.com/repos/kirschbaum-development/eloquent-power-joins/zipball/4a8012cef7abed8ac3633a180c69138a228b6c4c",
                "reference": "4a8012cef7abed8ac3633a180c69138a228b6c4c",
                "shasum": ""
            },
            "require": {
                "illuminate/database": "^11.42|^12.0",
                "illuminate/support": "^11.42|^12.0",
                "php": "^8.2"
            },
            "require-dev": {
                "friendsofphp/php-cs-fixer": "dev-master",
                "laravel/legacy-factories": "^1.0@dev",
                "orchestra/testbench": "^9.0|^10.0",
                "phpunit/phpunit": "^10.0|^11.0"
            },
            "type": "library",
            "extra": {
                "laravel": {
                    "providers": [
                        "Kirschbaum\\PowerJoins\\PowerJoinsServiceProvider"
                    ]
                }
            },
            "autoload": {
                "psr-4": {
                    "Kirschbaum\\PowerJoins\\": "src"
                }
            },
            "notification-url": "https://packagist.org/downloads/",
            "license": [
                "MIT"
            ],
            "authors": [
                {
                    "name": "Luis Dalmolin",
                    "email": "luis.nh@gmail.com",
                    "role": "Developer"
                }
            ],
            "description": "The Laravel magic applied to joins.",
            "homepage": "https://github.com/kirschbaum-development/eloquent-power-joins",
            "keywords": [
                "eloquent",
                "join",
                "laravel",
                "mysql"
            ],
            "support": {
                "issues": "https://github.com/kirschbaum-development/eloquent-power-joins/issues",
                "source": "https://github.com/kirschbaum-development/eloquent-power-joins/tree/4.2.4"
            },
            "time": "2025-05-19T14:14:41+00:00"
        },
        {
            "name": "lab404/laravel-impersonate",
            "version": "1.7.7",
            "source": {
                "type": "git",
                "url": "https://github.com/404labfr/laravel-impersonate.git",
                "reference": "5033f3433a55ca8bb2cc3e4a018a39dd8a327a9f"
            },
            "dist": {
                "type": "zip",
                "url": "https://api.github.com/repos/404labfr/laravel-impersonate/zipball/5033f3433a55ca8bb2cc3e4a018a39dd8a327a9f",
                "reference": "5033f3433a55ca8bb2cc3e4a018a39dd8a327a9f",
                "shasum": ""
            },
            "require": {
                "laravel/framework": "^6.0 | ^7.0 | ^8.0 | ^9.0 | ^10.0 | ^11.0 | ^12.0",
                "php": "^7.2 | ^8.0"
            },
            "require-dev": {
                "mockery/mockery": "^1.3.3",
                "orchestra/testbench": "^4.0 | ^5.0 | ^6.0 | ^7.0 | ^8.0 | ^9.0 | ^10.0",
                "phpunit/phpunit": "^7.5 | ^8.0 | ^9.0 | ^10.0 | ^11.0"
            },
            "type": "library",
            "extra": {
                "laravel": {
                    "providers": [
                        "Lab404\\Impersonate\\ImpersonateServiceProvider"
                    ]
                }
            },
            "autoload": {
                "files": [
                    "src/helpers.php"
                ],
                "psr-4": {
                    "Lab404\\Impersonate\\": "src/"
                }
            },
            "notification-url": "https://packagist.org/downloads/",
            "license": [
                "MIT"
            ],
            "authors": [
                {
                    "name": "Marceau Casals",
                    "email": "marceau@casals.fr"
                }
            ],
            "description": "Laravel Impersonate is a plugin that allows to you to authenticate as your users.",
            "keywords": [
                "auth",
                "impersonate",
                "impersonation",
                "laravel",
                "laravel-package",
                "laravel-plugin",
                "package",
                "plugin",
                "user"
            ],
            "support": {
                "issues": "https://github.com/404labfr/laravel-impersonate/issues",
                "source": "https://github.com/404labfr/laravel-impersonate/tree/1.7.7"
            },
            "time": "2025-02-24T16:18:38+00:00"
        },
        {
            "name": "laravel/framework",
            "version": "v12.20.0",
            "source": {
                "type": "git",
                "url": "https://github.com/laravel/framework.git",
                "reference": "1b9a00f8caf5503c92aa436279172beae1a484ff"
            },
            "dist": {
                "type": "zip",
                "url": "https://api.github.com/repos/laravel/framework/zipball/1b9a00f8caf5503c92aa436279172beae1a484ff",
                "reference": "1b9a00f8caf5503c92aa436279172beae1a484ff",
                "shasum": ""
            },
            "require": {
                "brick/math": "^0.11|^0.12|^0.13",
                "composer-runtime-api": "^2.2",
                "doctrine/inflector": "^2.0.5",
                "dragonmantank/cron-expression": "^3.4",
                "egulias/email-validator": "^3.2.1|^4.0",
                "ext-ctype": "*",
                "ext-filter": "*",
                "ext-hash": "*",
                "ext-mbstring": "*",
                "ext-openssl": "*",
                "ext-session": "*",
                "ext-tokenizer": "*",
                "fruitcake/php-cors": "^1.3",
                "guzzlehttp/guzzle": "^7.8.2",
                "guzzlehttp/uri-template": "^1.0",
                "laravel/prompts": "^0.3.0",
                "laravel/serializable-closure": "^1.3|^2.0",
                "league/commonmark": "^2.7",
                "league/flysystem": "^3.25.1",
                "league/flysystem-local": "^3.25.1",
                "league/uri": "^7.5.1",
                "monolog/monolog": "^3.0",
                "nesbot/carbon": "^3.8.4",
                "nunomaduro/termwind": "^2.0",
                "php": "^8.2",
                "psr/container": "^1.1.1|^2.0.1",
                "psr/log": "^1.0|^2.0|^3.0",
                "psr/simple-cache": "^1.0|^2.0|^3.0",
                "ramsey/uuid": "^4.7",
                "symfony/console": "^7.2.0",
                "symfony/error-handler": "^7.2.0",
                "symfony/finder": "^7.2.0",
                "symfony/http-foundation": "^7.2.0",
                "symfony/http-kernel": "^7.2.0",
                "symfony/mailer": "^7.2.0",
                "symfony/mime": "^7.2.0",
                "symfony/polyfill-php83": "^1.31",
                "symfony/process": "^7.2.0",
                "symfony/routing": "^7.2.0",
                "symfony/uid": "^7.2.0",
                "symfony/var-dumper": "^7.2.0",
                "tijsverkoyen/css-to-inline-styles": "^2.2.5",
                "vlucas/phpdotenv": "^5.6.1",
                "voku/portable-ascii": "^2.0.2"
            },
            "conflict": {
                "tightenco/collect": "<5.5.33"
            },
            "provide": {
                "psr/container-implementation": "1.1|2.0",
                "psr/log-implementation": "1.0|2.0|3.0",
                "psr/simple-cache-implementation": "1.0|2.0|3.0"
            },
            "replace": {
                "illuminate/auth": "self.version",
                "illuminate/broadcasting": "self.version",
                "illuminate/bus": "self.version",
                "illuminate/cache": "self.version",
                "illuminate/collections": "self.version",
                "illuminate/concurrency": "self.version",
                "illuminate/conditionable": "self.version",
                "illuminate/config": "self.version",
                "illuminate/console": "self.version",
                "illuminate/container": "self.version",
                "illuminate/contracts": "self.version",
                "illuminate/cookie": "self.version",
                "illuminate/database": "self.version",
                "illuminate/encryption": "self.version",
                "illuminate/events": "self.version",
                "illuminate/filesystem": "self.version",
                "illuminate/hashing": "self.version",
                "illuminate/http": "self.version",
                "illuminate/log": "self.version",
                "illuminate/macroable": "self.version",
                "illuminate/mail": "self.version",
                "illuminate/notifications": "self.version",
                "illuminate/pagination": "self.version",
                "illuminate/pipeline": "self.version",
                "illuminate/process": "self.version",
                "illuminate/queue": "self.version",
                "illuminate/redis": "self.version",
                "illuminate/routing": "self.version",
                "illuminate/session": "self.version",
                "illuminate/support": "self.version",
                "illuminate/testing": "self.version",
                "illuminate/translation": "self.version",
                "illuminate/validation": "self.version",
                "illuminate/view": "self.version",
                "spatie/once": "*"
            },
            "require-dev": {
                "ably/ably-php": "^1.0",
                "aws/aws-sdk-php": "^3.322.9",
                "ext-gmp": "*",
                "fakerphp/faker": "^1.24",
                "guzzlehttp/promises": "^2.0.3",
                "guzzlehttp/psr7": "^2.4",
                "laravel/pint": "^1.18",
                "league/flysystem-aws-s3-v3": "^3.25.1",
                "league/flysystem-ftp": "^3.25.1",
                "league/flysystem-path-prefixing": "^3.25.1",
                "league/flysystem-read-only": "^3.25.1",
                "league/flysystem-sftp-v3": "^3.25.1",
                "mockery/mockery": "^1.6.10",
                "orchestra/testbench-core": "^10.0.0",
                "pda/pheanstalk": "^5.0.6|^7.0.0",
                "php-http/discovery": "^1.15",
                "phpstan/phpstan": "^2.0",
                "phpunit/phpunit": "^10.5.35|^11.5.3|^12.0.1",
                "predis/predis": "^2.3|^3.0",
                "resend/resend-php": "^0.10.0",
                "symfony/cache": "^7.2.0",
                "symfony/http-client": "^7.2.0",
                "symfony/psr-http-message-bridge": "^7.2.0",
                "symfony/translation": "^7.2.0"
            },
            "suggest": {
                "ably/ably-php": "Required to use the Ably broadcast driver (^1.0).",
                "aws/aws-sdk-php": "Required to use the SQS queue driver, DynamoDb failed job storage, and SES mail driver (^3.322.9).",
                "brianium/paratest": "Required to run tests in parallel (^7.0|^8.0).",
                "ext-apcu": "Required to use the APC cache driver.",
                "ext-fileinfo": "Required to use the Filesystem class.",
                "ext-ftp": "Required to use the Flysystem FTP driver.",
                "ext-gd": "Required to use Illuminate\\Http\\Testing\\FileFactory::image().",
                "ext-memcached": "Required to use the memcache cache driver.",
                "ext-pcntl": "Required to use all features of the queue worker and console signal trapping.",
                "ext-pdo": "Required to use all database features.",
                "ext-posix": "Required to use all features of the queue worker.",
                "ext-redis": "Required to use the Redis cache and queue drivers (^4.0|^5.0|^6.0).",
                "fakerphp/faker": "Required to use the eloquent factory builder (^1.9.1).",
                "filp/whoops": "Required for friendly error pages in development (^2.14.3).",
                "laravel/tinker": "Required to use the tinker console command (^2.0).",
                "league/flysystem-aws-s3-v3": "Required to use the Flysystem S3 driver (^3.25.1).",
                "league/flysystem-ftp": "Required to use the Flysystem FTP driver (^3.25.1).",
                "league/flysystem-path-prefixing": "Required to use the scoped driver (^3.25.1).",
                "league/flysystem-read-only": "Required to use read-only disks (^3.25.1)",
                "league/flysystem-sftp-v3": "Required to use the Flysystem SFTP driver (^3.25.1).",
                "mockery/mockery": "Required to use mocking (^1.6).",
                "pda/pheanstalk": "Required to use the beanstalk queue driver (^5.0).",
                "php-http/discovery": "Required to use PSR-7 bridging features (^1.15).",
                "phpunit/phpunit": "Required to use assertions and run tests (^10.5.35|^11.5.3|^12.0.1).",
                "predis/predis": "Required to use the predis connector (^2.3|^3.0).",
                "psr/http-message": "Required to allow Storage::put to accept a StreamInterface (^1.0).",
                "pusher/pusher-php-server": "Required to use the Pusher broadcast driver (^6.0|^7.0).",
                "resend/resend-php": "Required to enable support for the Resend mail transport (^0.10.0).",
                "symfony/cache": "Required to PSR-6 cache bridge (^7.2).",
                "symfony/filesystem": "Required to enable support for relative symbolic links (^7.2).",
                "symfony/http-client": "Required to enable support for the Symfony API mail transports (^7.2).",
                "symfony/mailgun-mailer": "Required to enable support for the Mailgun mail transport (^7.2).",
                "symfony/postmark-mailer": "Required to enable support for the Postmark mail transport (^7.2).",
                "symfony/psr-http-message-bridge": "Required to use PSR-7 bridging features (^7.2)."
            },
            "type": "library",
            "extra": {
                "branch-alias": {
                    "dev-master": "12.x-dev"
                }
            },
            "autoload": {
                "files": [
                    "src/Illuminate/Collections/functions.php",
                    "src/Illuminate/Collections/helpers.php",
                    "src/Illuminate/Events/functions.php",
                    "src/Illuminate/Filesystem/functions.php",
                    "src/Illuminate/Foundation/helpers.php",
                    "src/Illuminate/Log/functions.php",
                    "src/Illuminate/Support/functions.php",
                    "src/Illuminate/Support/helpers.php"
                ],
                "psr-4": {
                    "Illuminate\\": "src/Illuminate/",
                    "Illuminate\\Support\\": [
                        "src/Illuminate/Macroable/",
                        "src/Illuminate/Collections/",
                        "src/Illuminate/Conditionable/"
                    ]
                }
            },
            "notification-url": "https://packagist.org/downloads/",
            "license": [
                "MIT"
            ],
            "authors": [
                {
                    "name": "Taylor Otwell",
                    "email": "taylor@laravel.com"
                }
            ],
            "description": "The Laravel Framework.",
            "homepage": "https://laravel.com",
            "keywords": [
                "framework",
                "laravel"
            ],
            "support": {
                "issues": "https://github.com/laravel/framework/issues",
                "source": "https://github.com/laravel/framework"
            },
            "time": "2025-07-08T15:02:21+00:00"
        },
        {
            "name": "laravel/prompts",
            "version": "v0.3.6",
            "source": {
                "type": "git",
                "url": "https://github.com/laravel/prompts.git",
                "reference": "86a8b692e8661d0fb308cec64f3d176821323077"
            },
            "dist": {
                "type": "zip",
                "url": "https://api.github.com/repos/laravel/prompts/zipball/86a8b692e8661d0fb308cec64f3d176821323077",
                "reference": "86a8b692e8661d0fb308cec64f3d176821323077",
                "shasum": ""
            },
            "require": {
                "composer-runtime-api": "^2.2",
                "ext-mbstring": "*",
                "php": "^8.1",
                "symfony/console": "^6.2|^7.0"
            },
            "conflict": {
                "illuminate/console": ">=10.17.0 <10.25.0",
                "laravel/framework": ">=10.17.0 <10.25.0"
            },
            "require-dev": {
                "illuminate/collections": "^10.0|^11.0|^12.0",
                "mockery/mockery": "^1.5",
                "pestphp/pest": "^2.3|^3.4",
                "phpstan/phpstan": "^1.11",
                "phpstan/phpstan-mockery": "^1.1"
            },
            "suggest": {
                "ext-pcntl": "Required for the spinner to be animated."
            },
            "type": "library",
            "extra": {
                "branch-alias": {
                    "dev-main": "0.3.x-dev"
                }
            },
            "autoload": {
                "files": [
                    "src/helpers.php"
                ],
                "psr-4": {
                    "Laravel\\Prompts\\": "src/"
                }
            },
            "notification-url": "https://packagist.org/downloads/",
            "license": [
                "MIT"
            ],
            "description": "Add beautiful and user-friendly forms to your command-line applications.",
            "support": {
                "issues": "https://github.com/laravel/prompts/issues",
                "source": "https://github.com/laravel/prompts/tree/v0.3.6"
            },
            "time": "2025-07-07T14:17:42+00:00"
        },
        {
            "name": "laravel/sanctum",
            "version": "v4.1.2",
            "source": {
                "type": "git",
                "url": "https://github.com/laravel/sanctum.git",
                "reference": "e4c09e69aecd5a383e0c1b85a6bb501c997d7491"
            },
            "dist": {
                "type": "zip",
                "url": "https://api.github.com/repos/laravel/sanctum/zipball/e4c09e69aecd5a383e0c1b85a6bb501c997d7491",
                "reference": "e4c09e69aecd5a383e0c1b85a6bb501c997d7491",
                "shasum": ""
            },
            "require": {
                "ext-json": "*",
                "illuminate/console": "^11.0|^12.0",
                "illuminate/contracts": "^11.0|^12.0",
                "illuminate/database": "^11.0|^12.0",
                "illuminate/support": "^11.0|^12.0",
                "php": "^8.2",
                "symfony/console": "^7.0"
            },
            "require-dev": {
                "mockery/mockery": "^1.6",
                "orchestra/testbench": "^9.0|^10.0",
                "phpstan/phpstan": "^1.10",
                "phpunit/phpunit": "^11.3"
            },
            "type": "library",
            "extra": {
                "laravel": {
                    "providers": [
                        "Laravel\\Sanctum\\SanctumServiceProvider"
                    ]
                }
            },
            "autoload": {
                "psr-4": {
                    "Laravel\\Sanctum\\": "src/"
                }
            },
            "notification-url": "https://packagist.org/downloads/",
            "license": [
                "MIT"
            ],
            "authors": [
                {
                    "name": "Taylor Otwell",
                    "email": "taylor@laravel.com"
                }
            ],
            "description": "Laravel Sanctum provides a featherweight authentication system for SPAs and simple APIs.",
            "keywords": [
                "auth",
                "laravel",
                "sanctum"
            ],
            "support": {
                "issues": "https://github.com/laravel/sanctum/issues",
                "source": "https://github.com/laravel/sanctum"
            },
            "time": "2025-07-01T15:49:32+00:00"
        },
        {
            "name": "laravel/serializable-closure",
            "version": "v2.0.4",
            "source": {
                "type": "git",
                "url": "https://github.com/laravel/serializable-closure.git",
                "reference": "b352cf0534aa1ae6b4d825d1e762e35d43f8a841"
            },
            "dist": {
                "type": "zip",
                "url": "https://api.github.com/repos/laravel/serializable-closure/zipball/b352cf0534aa1ae6b4d825d1e762e35d43f8a841",
                "reference": "b352cf0534aa1ae6b4d825d1e762e35d43f8a841",
                "shasum": ""
            },
            "require": {
                "php": "^8.1"
            },
            "require-dev": {
                "illuminate/support": "^10.0|^11.0|^12.0",
                "nesbot/carbon": "^2.67|^3.0",
                "pestphp/pest": "^2.36|^3.0",
                "phpstan/phpstan": "^2.0",
                "symfony/var-dumper": "^6.2.0|^7.0.0"
            },
            "type": "library",
            "extra": {
                "branch-alias": {
                    "dev-master": "2.x-dev"
                }
            },
            "autoload": {
                "psr-4": {
                    "Laravel\\SerializableClosure\\": "src/"
                }
            },
            "notification-url": "https://packagist.org/downloads/",
            "license": [
                "MIT"
            ],
            "authors": [
                {
                    "name": "Taylor Otwell",
                    "email": "taylor@laravel.com"
                },
                {
                    "name": "Nuno Maduro",
                    "email": "nuno@laravel.com"
                }
            ],
            "description": "Laravel Serializable Closure provides an easy and secure way to serialize closures in PHP.",
            "keywords": [
                "closure",
                "laravel",
                "serializable"
            ],
            "support": {
                "issues": "https://github.com/laravel/serializable-closure/issues",
                "source": "https://github.com/laravel/serializable-closure"
            },
            "time": "2025-03-19T13:51:03+00:00"
        },
        {
            "name": "laravel/tinker",
            "version": "v2.10.1",
            "source": {
                "type": "git",
                "url": "https://github.com/laravel/tinker.git",
                "reference": "22177cc71807d38f2810c6204d8f7183d88a57d3"
            },
            "dist": {
                "type": "zip",
                "url": "https://api.github.com/repos/laravel/tinker/zipball/22177cc71807d38f2810c6204d8f7183d88a57d3",
                "reference": "22177cc71807d38f2810c6204d8f7183d88a57d3",
                "shasum": ""
            },
            "require": {
                "illuminate/console": "^6.0|^7.0|^8.0|^9.0|^10.0|^11.0|^12.0",
                "illuminate/contracts": "^6.0|^7.0|^8.0|^9.0|^10.0|^11.0|^12.0",
                "illuminate/support": "^6.0|^7.0|^8.0|^9.0|^10.0|^11.0|^12.0",
                "php": "^7.2.5|^8.0",
                "psy/psysh": "^0.11.1|^0.12.0",
                "symfony/var-dumper": "^4.3.4|^5.0|^6.0|^7.0"
            },
            "require-dev": {
                "mockery/mockery": "~1.3.3|^1.4.2",
                "phpstan/phpstan": "^1.10",
                "phpunit/phpunit": "^8.5.8|^9.3.3|^10.0"
            },
            "suggest": {
                "illuminate/database": "The Illuminate Database package (^6.0|^7.0|^8.0|^9.0|^10.0|^11.0|^12.0)."
            },
            "type": "library",
            "extra": {
                "laravel": {
                    "providers": [
                        "Laravel\\Tinker\\TinkerServiceProvider"
                    ]
                }
            },
            "autoload": {
                "psr-4": {
                    "Laravel\\Tinker\\": "src/"
                }
            },
            "notification-url": "https://packagist.org/downloads/",
            "license": [
                "MIT"
            ],
            "authors": [
                {
                    "name": "Taylor Otwell",
                    "email": "taylor@laravel.com"
                }
            ],
            "description": "Powerful REPL for the Laravel framework.",
            "keywords": [
                "REPL",
                "Tinker",
                "laravel",
                "psysh"
            ],
            "support": {
                "issues": "https://github.com/laravel/tinker/issues",
                "source": "https://github.com/laravel/tinker/tree/v2.10.1"
            },
            "time": "2025-01-27T14:24:01+00:00"
        },
        {
            "name": "league/commonmark",
            "version": "2.7.0",
            "source": {
                "type": "git",
                "url": "https://github.com/thephpleague/commonmark.git",
                "reference": "6fbb36d44824ed4091adbcf4c7d4a3923cdb3405"
            },
            "dist": {
                "type": "zip",
                "url": "https://api.github.com/repos/thephpleague/commonmark/zipball/6fbb36d44824ed4091adbcf4c7d4a3923cdb3405",
                "reference": "6fbb36d44824ed4091adbcf4c7d4a3923cdb3405",
                "shasum": ""
            },
            "require": {
                "ext-mbstring": "*",
                "league/config": "^1.1.1",
                "php": "^7.4 || ^8.0",
                "psr/event-dispatcher": "^1.0",
                "symfony/deprecation-contracts": "^2.1 || ^3.0",
                "symfony/polyfill-php80": "^1.16"
            },
            "require-dev": {
                "cebe/markdown": "^1.0",
                "commonmark/cmark": "0.31.1",
                "commonmark/commonmark.js": "0.31.1",
                "composer/package-versions-deprecated": "^1.8",
                "embed/embed": "^4.4",
                "erusev/parsedown": "^1.0",
                "ext-json": "*",
                "github/gfm": "0.29.0",
                "michelf/php-markdown": "^1.4 || ^2.0",
                "nyholm/psr7": "^1.5",
                "phpstan/phpstan": "^1.8.2",
                "phpunit/phpunit": "^9.5.21 || ^10.5.9 || ^11.0.0",
                "scrutinizer/ocular": "^1.8.1",
                "symfony/finder": "^5.3 | ^6.0 | ^7.0",
                "symfony/process": "^5.4 | ^6.0 | ^7.0",
                "symfony/yaml": "^2.3 | ^3.0 | ^4.0 | ^5.0 | ^6.0 | ^7.0",
                "unleashedtech/php-coding-standard": "^3.1.1",
                "vimeo/psalm": "^4.24.0 || ^5.0.0"
            },
            "suggest": {
                "symfony/yaml": "v2.3+ required if using the Front Matter extension"
            },
            "type": "library",
            "extra": {
                "branch-alias": {
                    "dev-main": "2.8-dev"
                }
            },
            "autoload": {
                "psr-4": {
                    "League\\CommonMark\\": "src"
                }
            },
            "notification-url": "https://packagist.org/downloads/",
            "license": [
                "BSD-3-Clause"
            ],
            "authors": [
                {
                    "name": "Colin O'Dell",
                    "email": "colinodell@gmail.com",
                    "homepage": "https://www.colinodell.com",
                    "role": "Lead Developer"
                }
            ],
            "description": "Highly-extensible PHP Markdown parser which fully supports the CommonMark spec and GitHub-Flavored Markdown (GFM)",
            "homepage": "https://commonmark.thephpleague.com",
            "keywords": [
                "commonmark",
                "flavored",
                "gfm",
                "github",
                "github-flavored",
                "markdown",
                "md",
                "parser"
            ],
            "support": {
                "docs": "https://commonmark.thephpleague.com/",
                "forum": "https://github.com/thephpleague/commonmark/discussions",
                "issues": "https://github.com/thephpleague/commonmark/issues",
                "rss": "https://github.com/thephpleague/commonmark/releases.atom",
                "source": "https://github.com/thephpleague/commonmark"
            },
            "funding": [
                {
                    "url": "https://www.colinodell.com/sponsor",
                    "type": "custom"
                },
                {
                    "url": "https://www.paypal.me/colinpodell/10.00",
                    "type": "custom"
                },
                {
                    "url": "https://github.com/colinodell",
                    "type": "github"
                },
                {
                    "url": "https://tidelift.com/funding/github/packagist/league/commonmark",
                    "type": "tidelift"
                }
            ],
            "time": "2025-05-05T12:20:28+00:00"
        },
        {
            "name": "league/config",
            "version": "v1.2.0",
            "source": {
                "type": "git",
                "url": "https://github.com/thephpleague/config.git",
                "reference": "754b3604fb2984c71f4af4a9cbe7b57f346ec1f3"
            },
            "dist": {
                "type": "zip",
                "url": "https://api.github.com/repos/thephpleague/config/zipball/754b3604fb2984c71f4af4a9cbe7b57f346ec1f3",
                "reference": "754b3604fb2984c71f4af4a9cbe7b57f346ec1f3",
                "shasum": ""
            },
            "require": {
                "dflydev/dot-access-data": "^3.0.1",
                "nette/schema": "^1.2",
                "php": "^7.4 || ^8.0"
            },
            "require-dev": {
                "phpstan/phpstan": "^1.8.2",
                "phpunit/phpunit": "^9.5.5",
                "scrutinizer/ocular": "^1.8.1",
                "unleashedtech/php-coding-standard": "^3.1",
                "vimeo/psalm": "^4.7.3"
            },
            "type": "library",
            "extra": {
                "branch-alias": {
                    "dev-main": "1.2-dev"
                }
            },
            "autoload": {
                "psr-4": {
                    "League\\Config\\": "src"
                }
            },
            "notification-url": "https://packagist.org/downloads/",
            "license": [
                "BSD-3-Clause"
            ],
            "authors": [
                {
                    "name": "Colin O'Dell",
                    "email": "colinodell@gmail.com",
                    "homepage": "https://www.colinodell.com",
                    "role": "Lead Developer"
                }
            ],
            "description": "Define configuration arrays with strict schemas and access values with dot notation",
            "homepage": "https://config.thephpleague.com",
            "keywords": [
                "array",
                "config",
                "configuration",
                "dot",
                "dot-access",
                "nested",
                "schema"
            ],
            "support": {
                "docs": "https://config.thephpleague.com/",
                "issues": "https://github.com/thephpleague/config/issues",
                "rss": "https://github.com/thephpleague/config/releases.atom",
                "source": "https://github.com/thephpleague/config"
            },
            "funding": [
                {
                    "url": "https://www.colinodell.com/sponsor",
                    "type": "custom"
                },
                {
                    "url": "https://www.paypal.me/colinpodell/10.00",
                    "type": "custom"
                },
                {
                    "url": "https://github.com/colinodell",
                    "type": "github"
                }
            ],
            "time": "2022-12-11T20:36:23+00:00"
        },
        {
            "name": "league/csv",
            "version": "9.24.1",
            "source": {
                "type": "git",
                "url": "https://github.com/thephpleague/csv.git",
                "reference": "e0221a3f16aa2a823047d59fab5809d552e29bc8"
            },
            "dist": {
                "type": "zip",
                "url": "https://api.github.com/repos/thephpleague/csv/zipball/e0221a3f16aa2a823047d59fab5809d552e29bc8",
                "reference": "e0221a3f16aa2a823047d59fab5809d552e29bc8",
                "shasum": ""
            },
            "require": {
                "ext-filter": "*",
                "php": "^8.1.2"
            },
            "require-dev": {
                "ext-dom": "*",
                "ext-xdebug": "*",
                "friendsofphp/php-cs-fixer": "^3.75.0",
                "phpbench/phpbench": "^1.4.1",
                "phpstan/phpstan": "^1.12.27",
                "phpstan/phpstan-deprecation-rules": "^1.2.1",
                "phpstan/phpstan-phpunit": "^1.4.2",
                "phpstan/phpstan-strict-rules": "^1.6.2",
                "phpunit/phpunit": "^10.5.16 || ^11.5.22",
                "symfony/var-dumper": "^6.4.8 || ^7.3.0"
            },
            "suggest": {
                "ext-dom": "Required to use the XMLConverter and the HTMLConverter classes",
                "ext-iconv": "Needed to ease transcoding CSV using iconv stream filters",
                "ext-mbstring": "Needed to ease transcoding CSV using mb stream filters",
                "ext-mysqli": "Requiered to use the package with the MySQLi extension",
                "ext-pdo": "Required to use the package with the PDO extension",
                "ext-pgsql": "Requiered to use the package with the PgSQL extension",
                "ext-sqlite3": "Required to use the package with the SQLite3 extension"
            },
            "type": "library",
            "extra": {
                "branch-alias": {
                    "dev-master": "9.x-dev"
                }
            },
            "autoload": {
                "files": [
                    "src/functions_include.php"
                ],
                "psr-4": {
                    "League\\Csv\\": "src"
                }
            },
            "notification-url": "https://packagist.org/downloads/",
            "license": [
                "MIT"
            ],
            "authors": [
                {
                    "name": "Ignace Nyamagana Butera",
                    "email": "nyamsprod@gmail.com",
                    "homepage": "https://github.com/nyamsprod/",
                    "role": "Developer"
                }
            ],
            "description": "CSV data manipulation made easy in PHP",
            "homepage": "https://csv.thephpleague.com",
            "keywords": [
                "convert",
                "csv",
                "export",
                "filter",
                "import",
                "read",
                "transform",
                "write"
            ],
            "support": {
                "docs": "https://csv.thephpleague.com",
                "issues": "https://github.com/thephpleague/csv/issues",
                "rss": "https://github.com/thephpleague/csv/releases.atom",
                "source": "https://github.com/thephpleague/csv"
            },
            "funding": [
                {
                    "url": "https://github.com/sponsors/nyamsprod",
                    "type": "github"
                }
            ],
            "time": "2025-06-25T14:53:51+00:00"
        },
        {
            "name": "league/flysystem",
            "version": "3.30.0",
            "source": {
                "type": "git",
                "url": "https://github.com/thephpleague/flysystem.git",
                "reference": "2203e3151755d874bb2943649dae1eb8533ac93e"
            },
            "dist": {
                "type": "zip",
                "url": "https://api.github.com/repos/thephpleague/flysystem/zipball/2203e3151755d874bb2943649dae1eb8533ac93e",
                "reference": "2203e3151755d874bb2943649dae1eb8533ac93e",
                "shasum": ""
            },
            "require": {
                "league/flysystem-local": "^3.0.0",
                "league/mime-type-detection": "^1.0.0",
                "php": "^8.0.2"
            },
            "conflict": {
                "async-aws/core": "<1.19.0",
                "async-aws/s3": "<1.14.0",
                "aws/aws-sdk-php": "3.209.31 || 3.210.0",
                "guzzlehttp/guzzle": "<7.0",
                "guzzlehttp/ringphp": "<1.1.1",
                "phpseclib/phpseclib": "3.0.15",
                "symfony/http-client": "<5.2"
            },
            "require-dev": {
                "async-aws/s3": "^1.5 || ^2.0",
                "async-aws/simple-s3": "^1.1 || ^2.0",
                "aws/aws-sdk-php": "^3.295.10",
                "composer/semver": "^3.0",
                "ext-fileinfo": "*",
                "ext-ftp": "*",
                "ext-mongodb": "^1.3|^2",
                "ext-zip": "*",
                "friendsofphp/php-cs-fixer": "^3.5",
                "google/cloud-storage": "^1.23",
                "guzzlehttp/psr7": "^2.6",
                "microsoft/azure-storage-blob": "^1.1",
                "mongodb/mongodb": "^1.2|^2",
                "phpseclib/phpseclib": "^3.0.36",
                "phpstan/phpstan": "^1.10",
                "phpunit/phpunit": "^9.5.11|^10.0",
                "sabre/dav": "^4.6.0"
            },
            "type": "library",
            "autoload": {
                "psr-4": {
                    "League\\Flysystem\\": "src"
                }
            },
            "notification-url": "https://packagist.org/downloads/",
            "license": [
                "MIT"
            ],
            "authors": [
                {
                    "name": "Frank de Jonge",
                    "email": "info@frankdejonge.nl"
                }
            ],
            "description": "File storage abstraction for PHP",
            "keywords": [
                "WebDAV",
                "aws",
                "cloud",
                "file",
                "files",
                "filesystem",
                "filesystems",
                "ftp",
                "s3",
                "sftp",
                "storage"
            ],
            "support": {
                "issues": "https://github.com/thephpleague/flysystem/issues",
                "source": "https://github.com/thephpleague/flysystem/tree/3.30.0"
            },
            "time": "2025-06-25T13:29:59+00:00"
        },
        {
            "name": "league/flysystem-local",
            "version": "3.30.0",
            "source": {
                "type": "git",
                "url": "https://github.com/thephpleague/flysystem-local.git",
                "reference": "6691915f77c7fb69adfb87dcd550052dc184ee10"
            },
            "dist": {
                "type": "zip",
                "url": "https://api.github.com/repos/thephpleague/flysystem-local/zipball/6691915f77c7fb69adfb87dcd550052dc184ee10",
                "reference": "6691915f77c7fb69adfb87dcd550052dc184ee10",
                "shasum": ""
            },
            "require": {
                "ext-fileinfo": "*",
                "league/flysystem": "^3.0.0",
                "league/mime-type-detection": "^1.0.0",
                "php": "^8.0.2"
            },
            "type": "library",
            "autoload": {
                "psr-4": {
                    "League\\Flysystem\\Local\\": ""
                }
            },
            "notification-url": "https://packagist.org/downloads/",
            "license": [
                "MIT"
            ],
            "authors": [
                {
                    "name": "Frank de Jonge",
                    "email": "info@frankdejonge.nl"
                }
            ],
            "description": "Local filesystem adapter for Flysystem.",
            "keywords": [
                "Flysystem",
                "file",
                "files",
                "filesystem",
                "local"
            ],
            "support": {
                "source": "https://github.com/thephpleague/flysystem-local/tree/3.30.0"
            },
            "time": "2025-05-21T10:34:19+00:00"
        },
        {
            "name": "league/mime-type-detection",
            "version": "1.16.0",
            "source": {
                "type": "git",
                "url": "https://github.com/thephpleague/mime-type-detection.git",
                "reference": "2d6702ff215bf922936ccc1ad31007edc76451b9"
            },
            "dist": {
                "type": "zip",
                "url": "https://api.github.com/repos/thephpleague/mime-type-detection/zipball/2d6702ff215bf922936ccc1ad31007edc76451b9",
                "reference": "2d6702ff215bf922936ccc1ad31007edc76451b9",
                "shasum": ""
            },
            "require": {
                "ext-fileinfo": "*",
                "php": "^7.4 || ^8.0"
            },
            "require-dev": {
                "friendsofphp/php-cs-fixer": "^3.2",
                "phpstan/phpstan": "^0.12.68",
                "phpunit/phpunit": "^8.5.8 || ^9.3 || ^10.0"
            },
            "type": "library",
            "autoload": {
                "psr-4": {
                    "League\\MimeTypeDetection\\": "src"
                }
            },
            "notification-url": "https://packagist.org/downloads/",
            "license": [
                "MIT"
            ],
            "authors": [
                {
                    "name": "Frank de Jonge",
                    "email": "info@frankdejonge.nl"
                }
            ],
            "description": "Mime-type detection for Flysystem",
            "support": {
                "issues": "https://github.com/thephpleague/mime-type-detection/issues",
                "source": "https://github.com/thephpleague/mime-type-detection/tree/1.16.0"
            },
            "funding": [
                {
                    "url": "https://github.com/frankdejonge",
                    "type": "github"
                },
                {
                    "url": "https://tidelift.com/funding/github/packagist/league/flysystem",
                    "type": "tidelift"
                }
            ],
            "time": "2024-09-21T08:32:55+00:00"
        },
        {
            "name": "league/uri",
            "version": "7.5.1",
            "source": {
                "type": "git",
                "url": "https://github.com/thephpleague/uri.git",
                "reference": "81fb5145d2644324614cc532b28efd0215bda430"
            },
            "dist": {
                "type": "zip",
                "url": "https://api.github.com/repos/thephpleague/uri/zipball/81fb5145d2644324614cc532b28efd0215bda430",
                "reference": "81fb5145d2644324614cc532b28efd0215bda430",
                "shasum": ""
            },
            "require": {
                "league/uri-interfaces": "^7.5",
                "php": "^8.1"
            },
            "conflict": {
                "league/uri-schemes": "^1.0"
            },
            "suggest": {
                "ext-bcmath": "to improve IPV4 host parsing",
                "ext-fileinfo": "to create Data URI from file contennts",
                "ext-gmp": "to improve IPV4 host parsing",
                "ext-intl": "to handle IDN host with the best performance",
                "jeremykendall/php-domain-parser": "to resolve Public Suffix and Top Level Domain",
                "league/uri-components": "Needed to easily manipulate URI objects components",
                "php-64bit": "to improve IPV4 host parsing",
                "symfony/polyfill-intl-idn": "to handle IDN host via the Symfony polyfill if ext-intl is not present"
            },
            "type": "library",
            "extra": {
                "branch-alias": {
                    "dev-master": "7.x-dev"
                }
            },
            "autoload": {
                "psr-4": {
                    "League\\Uri\\": ""
                }
            },
            "notification-url": "https://packagist.org/downloads/",
            "license": [
                "MIT"
            ],
            "authors": [
                {
                    "name": "Ignace Nyamagana Butera",
                    "email": "nyamsprod@gmail.com",
                    "homepage": "https://nyamsprod.com"
                }
            ],
            "description": "URI manipulation library",
            "homepage": "https://uri.thephpleague.com",
            "keywords": [
                "data-uri",
                "file-uri",
                "ftp",
                "hostname",
                "http",
                "https",
                "middleware",
                "parse_str",
                "parse_url",
                "psr-7",
                "query-string",
                "querystring",
                "rfc3986",
                "rfc3987",
                "rfc6570",
                "uri",
                "uri-template",
                "url",
                "ws"
            ],
            "support": {
                "docs": "https://uri.thephpleague.com",
                "forum": "https://thephpleague.slack.com",
                "issues": "https://github.com/thephpleague/uri-src/issues",
                "source": "https://github.com/thephpleague/uri/tree/7.5.1"
            },
            "funding": [
                {
                    "url": "https://github.com/sponsors/nyamsprod",
                    "type": "github"
                }
            ],
            "time": "2024-12-08T08:40:02+00:00"
        },
        {
            "name": "league/uri-interfaces",
            "version": "7.5.0",
            "source": {
                "type": "git",
                "url": "https://github.com/thephpleague/uri-interfaces.git",
                "reference": "08cfc6c4f3d811584fb09c37e2849e6a7f9b0742"
            },
            "dist": {
                "type": "zip",
                "url": "https://api.github.com/repos/thephpleague/uri-interfaces/zipball/08cfc6c4f3d811584fb09c37e2849e6a7f9b0742",
                "reference": "08cfc6c4f3d811584fb09c37e2849e6a7f9b0742",
                "shasum": ""
            },
            "require": {
                "ext-filter": "*",
                "php": "^8.1",
                "psr/http-factory": "^1",
                "psr/http-message": "^1.1 || ^2.0"
            },
            "suggest": {
                "ext-bcmath": "to improve IPV4 host parsing",
                "ext-gmp": "to improve IPV4 host parsing",
                "ext-intl": "to handle IDN host with the best performance",
                "php-64bit": "to improve IPV4 host parsing",
                "symfony/polyfill-intl-idn": "to handle IDN host via the Symfony polyfill if ext-intl is not present"
            },
            "type": "library",
            "extra": {
                "branch-alias": {
                    "dev-master": "7.x-dev"
                }
            },
            "autoload": {
                "psr-4": {
                    "League\\Uri\\": ""
                }
            },
            "notification-url": "https://packagist.org/downloads/",
            "license": [
                "MIT"
            ],
            "authors": [
                {
                    "name": "Ignace Nyamagana Butera",
                    "email": "nyamsprod@gmail.com",
                    "homepage": "https://nyamsprod.com"
                }
            ],
            "description": "Common interfaces and classes for URI representation and interaction",
            "homepage": "https://uri.thephpleague.com",
            "keywords": [
                "data-uri",
                "file-uri",
                "ftp",
                "hostname",
                "http",
                "https",
                "parse_str",
                "parse_url",
                "psr-7",
                "query-string",
                "querystring",
                "rfc3986",
                "rfc3987",
                "rfc6570",
                "uri",
                "url",
                "ws"
            ],
            "support": {
                "docs": "https://uri.thephpleague.com",
                "forum": "https://thephpleague.slack.com",
                "issues": "https://github.com/thephpleague/uri-src/issues",
                "source": "https://github.com/thephpleague/uri-interfaces/tree/7.5.0"
            },
            "funding": [
                {
                    "url": "https://github.com/sponsors/nyamsprod",
                    "type": "github"
                }
            ],
            "time": "2024-12-08T08:18:47+00:00"
        },
        {
            "name": "livewire/livewire",
            "version": "v3.6.3",
            "source": {
                "type": "git",
                "url": "https://github.com/livewire/livewire.git",
                "reference": "56aa1bb63a46e06181c56fa64717a7287e19115e"
            },
            "dist": {
                "type": "zip",
                "url": "https://api.github.com/repos/livewire/livewire/zipball/56aa1bb63a46e06181c56fa64717a7287e19115e",
                "reference": "56aa1bb63a46e06181c56fa64717a7287e19115e",
                "shasum": ""
            },
            "require": {
                "illuminate/database": "^10.0|^11.0|^12.0",
                "illuminate/routing": "^10.0|^11.0|^12.0",
                "illuminate/support": "^10.0|^11.0|^12.0",
                "illuminate/validation": "^10.0|^11.0|^12.0",
                "laravel/prompts": "^0.1.24|^0.2|^0.3",
                "league/mime-type-detection": "^1.9",
                "php": "^8.1",
                "symfony/console": "^6.0|^7.0",
                "symfony/http-kernel": "^6.2|^7.0"
            },
            "require-dev": {
                "calebporzio/sushi": "^2.1",
                "laravel/framework": "^10.15.0|^11.0|^12.0",
                "mockery/mockery": "^1.3.1",
                "orchestra/testbench": "^8.21.0|^9.0|^10.0",
                "orchestra/testbench-dusk": "^8.24|^9.1|^10.0",
                "phpunit/phpunit": "^10.4|^11.5",
                "psy/psysh": "^0.11.22|^0.12"
            },
            "type": "library",
            "extra": {
                "laravel": {
                    "aliases": {
                        "Livewire": "Livewire\\Livewire"
                    },
                    "providers": [
                        "Livewire\\LivewireServiceProvider"
                    ]
                }
            },
            "autoload": {
                "files": [
                    "src/helpers.php"
                ],
                "psr-4": {
                    "Livewire\\": "src/"
                }
            },
            "notification-url": "https://packagist.org/downloads/",
            "license": [
                "MIT"
            ],
            "authors": [
                {
                    "name": "Caleb Porzio",
                    "email": "calebporzio@gmail.com"
                }
            ],
            "description": "A front-end framework for Laravel.",
            "support": {
                "issues": "https://github.com/livewire/livewire/issues",
                "source": "https://github.com/livewire/livewire/tree/v3.6.3"
            },
            "funding": [
                {
                    "url": "https://github.com/livewire",
                    "type": "github"
                }
            ],
            "time": "2025-04-12T22:26:52+00:00"
        },
        {
            "name": "maennchen/zipstream-php",
            "version": "3.1.2",
            "source": {
                "type": "git",
                "url": "https://github.com/maennchen/ZipStream-PHP.git",
                "reference": "aeadcf5c412332eb426c0f9b4485f6accba2a99f"
            },
            "dist": {
                "type": "zip",
                "url": "https://api.github.com/repos/maennchen/ZipStream-PHP/zipball/aeadcf5c412332eb426c0f9b4485f6accba2a99f",
                "reference": "aeadcf5c412332eb426c0f9b4485f6accba2a99f",
                "shasum": ""
            },
            "require": {
                "ext-mbstring": "*",
                "ext-zlib": "*",
                "php-64bit": "^8.2"
            },
            "require-dev": {
                "brianium/paratest": "^7.7",
                "ext-zip": "*",
                "friendsofphp/php-cs-fixer": "^3.16",
                "guzzlehttp/guzzle": "^7.5",
                "mikey179/vfsstream": "^1.6",
                "php-coveralls/php-coveralls": "^2.5",
                "phpunit/phpunit": "^11.0",
                "vimeo/psalm": "^6.0"
            },
            "suggest": {
                "guzzlehttp/psr7": "^2.4",
                "psr/http-message": "^2.0"
            },
            "type": "library",
            "autoload": {
                "psr-4": {
                    "ZipStream\\": "src/"
                }
            },
            "notification-url": "https://packagist.org/downloads/",
            "license": [
                "MIT"
            ],
            "authors": [
                {
                    "name": "Paul Duncan",
                    "email": "pabs@pablotron.org"
                },
                {
                    "name": "Jonatan Männchen",
                    "email": "jonatan@maennchen.ch"
                },
                {
                    "name": "Jesse Donat",
                    "email": "donatj@gmail.com"
                },
                {
                    "name": "András Kolesár",
                    "email": "kolesar@kolesar.hu"
                }
            ],
            "description": "ZipStream is a library for dynamically streaming dynamic zip files from PHP without writing to the disk at all on the server.",
            "keywords": [
                "stream",
                "zip"
            ],
            "support": {
                "issues": "https://github.com/maennchen/ZipStream-PHP/issues",
                "source": "https://github.com/maennchen/ZipStream-PHP/tree/3.1.2"
            },
            "funding": [
                {
                    "url": "https://github.com/maennchen",
                    "type": "github"
                }
            ],
            "time": "2025-01-27T12:07:53+00:00"
        },
        {
            "name": "masterminds/html5",
            "version": "2.9.0",
            "source": {
                "type": "git",
                "url": "https://github.com/Masterminds/html5-php.git",
                "reference": "f5ac2c0b0a2eefca70b2ce32a5809992227e75a6"
            },
            "dist": {
                "type": "zip",
                "url": "https://api.github.com/repos/Masterminds/html5-php/zipball/f5ac2c0b0a2eefca70b2ce32a5809992227e75a6",
                "reference": "f5ac2c0b0a2eefca70b2ce32a5809992227e75a6",
                "shasum": ""
            },
            "require": {
                "ext-dom": "*",
                "php": ">=5.3.0"
            },
            "require-dev": {
                "phpunit/phpunit": "^4.8.35 || ^5.7.21 || ^6 || ^7 || ^8 || ^9"
            },
            "type": "library",
            "extra": {
                "branch-alias": {
                    "dev-master": "2.7-dev"
                }
            },
            "autoload": {
                "psr-4": {
                    "Masterminds\\": "src"
                }
            },
            "notification-url": "https://packagist.org/downloads/",
            "license": [
                "MIT"
            ],
            "authors": [
                {
                    "name": "Matt Butcher",
                    "email": "technosophos@gmail.com"
                },
                {
                    "name": "Matt Farina",
                    "email": "matt@mattfarina.com"
                },
                {
                    "name": "Asmir Mustafic",
                    "email": "goetas@gmail.com"
                }
            ],
            "description": "An HTML5 parser and serializer.",
            "homepage": "http://masterminds.github.io/html5-php",
            "keywords": [
                "HTML5",
                "dom",
                "html",
                "parser",
                "querypath",
                "serializer",
                "xml"
            ],
            "support": {
                "issues": "https://github.com/Masterminds/html5-php/issues",
                "source": "https://github.com/Masterminds/html5-php/tree/2.9.0"
            },
            "time": "2024-03-31T07:05:07+00:00"
        },
        {
            "name": "mobiledetect/mobiledetectlib",
            "version": "2.8.45",
            "source": {
                "type": "git",
                "url": "https://github.com/serbanghita/Mobile-Detect.git",
                "reference": "96aaebcf4f50d3d2692ab81d2c5132e425bca266"
            },
            "dist": {
                "type": "zip",
                "url": "https://api.github.com/repos/serbanghita/Mobile-Detect/zipball/96aaebcf4f50d3d2692ab81d2c5132e425bca266",
                "reference": "96aaebcf4f50d3d2692ab81d2c5132e425bca266",
                "shasum": ""
            },
            "require": {
                "php": ">=5.0.0"
            },
            "require-dev": {
                "phpunit/phpunit": "~4.8.36"
            },
            "type": "library",
            "autoload": {
                "psr-0": {
                    "Detection": "namespaced/"
                },
                "classmap": [
                    "Mobile_Detect.php"
                ]
            },
            "notification-url": "https://packagist.org/downloads/",
            "license": [
                "MIT"
            ],
            "authors": [
                {
                    "name": "Serban Ghita",
                    "email": "serbanghita@gmail.com",
                    "homepage": "http://mobiledetect.net",
                    "role": "Developer"
                }
            ],
            "description": "Mobile_Detect is a lightweight PHP class for detecting mobile devices. It uses the User-Agent string combined with specific HTTP headers to detect the mobile environment.",
            "homepage": "https://github.com/serbanghita/Mobile-Detect",
            "keywords": [
                "detect mobile devices",
                "mobile",
                "mobile detect",
                "mobile detector",
                "php mobile detect"
            ],
            "support": {
                "issues": "https://github.com/serbanghita/Mobile-Detect/issues",
                "source": "https://github.com/serbanghita/Mobile-Detect/tree/2.8.45"
            },
            "funding": [
                {
                    "url": "https://github.com/serbanghita",
                    "type": "github"
                }
            ],
            "time": "2023-11-07T21:57:25+00:00"
        },
        {
            "name": "monolog/monolog",
            "version": "3.9.0",
            "source": {
                "type": "git",
                "url": "https://github.com/Seldaek/monolog.git",
                "reference": "10d85740180ecba7896c87e06a166e0c95a0e3b6"
            },
            "dist": {
                "type": "zip",
                "url": "https://api.github.com/repos/Seldaek/monolog/zipball/10d85740180ecba7896c87e06a166e0c95a0e3b6",
                "reference": "10d85740180ecba7896c87e06a166e0c95a0e3b6",
                "shasum": ""
            },
            "require": {
                "php": ">=8.1",
                "psr/log": "^2.0 || ^3.0"
            },
            "provide": {
                "psr/log-implementation": "3.0.0"
            },
            "require-dev": {
                "aws/aws-sdk-php": "^3.0",
                "doctrine/couchdb": "~1.0@dev",
                "elasticsearch/elasticsearch": "^7 || ^8",
                "ext-json": "*",
                "graylog2/gelf-php": "^1.4.2 || ^2.0",
                "guzzlehttp/guzzle": "^7.4.5",
                "guzzlehttp/psr7": "^2.2",
                "mongodb/mongodb": "^1.8",
                "php-amqplib/php-amqplib": "~2.4 || ^3",
                "php-console/php-console": "^3.1.8",
                "phpstan/phpstan": "^2",
                "phpstan/phpstan-deprecation-rules": "^2",
                "phpstan/phpstan-strict-rules": "^2",
                "phpunit/phpunit": "^10.5.17 || ^11.0.7",
                "predis/predis": "^1.1 || ^2",
                "rollbar/rollbar": "^4.0",
                "ruflin/elastica": "^7 || ^8",
                "symfony/mailer": "^5.4 || ^6",
                "symfony/mime": "^5.4 || ^6"
            },
            "suggest": {
                "aws/aws-sdk-php": "Allow sending log messages to AWS services like DynamoDB",
                "doctrine/couchdb": "Allow sending log messages to a CouchDB server",
                "elasticsearch/elasticsearch": "Allow sending log messages to an Elasticsearch server via official client",
                "ext-amqp": "Allow sending log messages to an AMQP server (1.0+ required)",
                "ext-curl": "Required to send log messages using the IFTTTHandler, the LogglyHandler, the SendGridHandler, the SlackWebhookHandler or the TelegramBotHandler",
                "ext-mbstring": "Allow to work properly with unicode symbols",
                "ext-mongodb": "Allow sending log messages to a MongoDB server (via driver)",
                "ext-openssl": "Required to send log messages using SSL",
                "ext-sockets": "Allow sending log messages to a Syslog server (via UDP driver)",
                "graylog2/gelf-php": "Allow sending log messages to a GrayLog2 server",
                "mongodb/mongodb": "Allow sending log messages to a MongoDB server (via library)",
                "php-amqplib/php-amqplib": "Allow sending log messages to an AMQP server using php-amqplib",
                "rollbar/rollbar": "Allow sending log messages to Rollbar",
                "ruflin/elastica": "Allow sending log messages to an Elastic Search server"
            },
            "type": "library",
            "extra": {
                "branch-alias": {
                    "dev-main": "3.x-dev"
                }
            },
            "autoload": {
                "psr-4": {
                    "Monolog\\": "src/Monolog"
                }
            },
            "notification-url": "https://packagist.org/downloads/",
            "license": [
                "MIT"
            ],
            "authors": [
                {
                    "name": "Jordi Boggiano",
                    "email": "j.boggiano@seld.be",
                    "homepage": "https://seld.be"
                }
            ],
            "description": "Sends your logs to files, sockets, inboxes, databases and various web services",
            "homepage": "https://github.com/Seldaek/monolog",
            "keywords": [
                "log",
                "logging",
                "psr-3"
            ],
            "support": {
                "issues": "https://github.com/Seldaek/monolog/issues",
                "source": "https://github.com/Seldaek/monolog/tree/3.9.0"
            },
            "funding": [
                {
                    "url": "https://github.com/Seldaek",
                    "type": "github"
                },
                {
                    "url": "https://tidelift.com/funding/github/packagist/monolog/monolog",
                    "type": "tidelift"
                }
            ],
            "time": "2025-03-24T10:02:05+00:00"
        },
        {
            "name": "nesbot/carbon",
            "version": "3.10.1",
            "source": {
                "type": "git",
                "url": "https://github.com/CarbonPHP/carbon.git",
                "reference": "1fd1935b2d90aef2f093c5e35f7ae1257c448d00"
            },
            "dist": {
                "type": "zip",
                "url": "https://api.github.com/repos/CarbonPHP/carbon/zipball/1fd1935b2d90aef2f093c5e35f7ae1257c448d00",
                "reference": "1fd1935b2d90aef2f093c5e35f7ae1257c448d00",
                "shasum": ""
            },
            "require": {
                "carbonphp/carbon-doctrine-types": "<100.0",
                "ext-json": "*",
                "php": "^8.1",
                "psr/clock": "^1.0",
                "symfony/clock": "^6.3.12 || ^7.0",
                "symfony/polyfill-mbstring": "^1.0",
                "symfony/translation": "^4.4.18 || ^5.2.1 || ^6.0 || ^7.0"
            },
            "provide": {
                "psr/clock-implementation": "1.0"
            },
            "require-dev": {
                "doctrine/dbal": "^3.6.3 || ^4.0",
                "doctrine/orm": "^2.15.2 || ^3.0",
                "friendsofphp/php-cs-fixer": "^3.75.0",
                "kylekatarnls/multi-tester": "^2.5.3",
                "phpmd/phpmd": "^2.15.0",
                "phpstan/extension-installer": "^1.4.3",
                "phpstan/phpstan": "^2.1.17",
                "phpunit/phpunit": "^10.5.46",
                "squizlabs/php_codesniffer": "^3.13.0"
            },
            "bin": [
                "bin/carbon"
            ],
            "type": "library",
            "extra": {
                "laravel": {
                    "providers": [
                        "Carbon\\Laravel\\ServiceProvider"
                    ]
                },
                "phpstan": {
                    "includes": [
                        "extension.neon"
                    ]
                },
                "branch-alias": {
                    "dev-2.x": "2.x-dev",
                    "dev-master": "3.x-dev"
                }
            },
            "autoload": {
                "psr-4": {
                    "Carbon\\": "src/Carbon/"
                }
            },
            "notification-url": "https://packagist.org/downloads/",
            "license": [
                "MIT"
            ],
            "authors": [
                {
                    "name": "Brian Nesbitt",
                    "email": "brian@nesbot.com",
                    "homepage": "https://markido.com"
                },
                {
                    "name": "kylekatarnls",
                    "homepage": "https://github.com/kylekatarnls"
                }
            ],
            "description": "An API extension for DateTime that supports 281 different languages.",
            "homepage": "https://carbon.nesbot.com",
            "keywords": [
                "date",
                "datetime",
                "time"
            ],
            "support": {
                "docs": "https://carbon.nesbot.com/docs",
                "issues": "https://github.com/CarbonPHP/carbon/issues",
                "source": "https://github.com/CarbonPHP/carbon"
            },
            "funding": [
                {
                    "url": "https://github.com/sponsors/kylekatarnls",
                    "type": "github"
                },
                {
                    "url": "https://opencollective.com/Carbon#sponsor",
                    "type": "opencollective"
                },
                {
                    "url": "https://tidelift.com/subscription/pkg/packagist-nesbot-carbon?utm_source=packagist-nesbot-carbon&utm_medium=referral&utm_campaign=readme",
                    "type": "tidelift"
                }
            ],
            "time": "2025-06-21T15:19:35+00:00"
        },
        {
            "name": "nette/schema",
            "version": "v1.3.2",
            "source": {
                "type": "git",
                "url": "https://github.com/nette/schema.git",
                "reference": "da801d52f0354f70a638673c4a0f04e16529431d"
            },
            "dist": {
                "type": "zip",
                "url": "https://api.github.com/repos/nette/schema/zipball/da801d52f0354f70a638673c4a0f04e16529431d",
                "reference": "da801d52f0354f70a638673c4a0f04e16529431d",
                "shasum": ""
            },
            "require": {
                "nette/utils": "^4.0",
                "php": "8.1 - 8.4"
            },
            "require-dev": {
                "nette/tester": "^2.5.2",
                "phpstan/phpstan-nette": "^1.0",
                "tracy/tracy": "^2.8"
            },
            "type": "library",
            "extra": {
                "branch-alias": {
                    "dev-master": "1.3-dev"
                }
            },
            "autoload": {
                "classmap": [
                    "src/"
                ]
            },
            "notification-url": "https://packagist.org/downloads/",
            "license": [
                "BSD-3-Clause",
                "GPL-2.0-only",
                "GPL-3.0-only"
            ],
            "authors": [
                {
                    "name": "David Grudl",
                    "homepage": "https://davidgrudl.com"
                },
                {
                    "name": "Nette Community",
                    "homepage": "https://nette.org/contributors"
                }
            ],
            "description": "📐 Nette Schema: validating data structures against a given Schema.",
            "homepage": "https://nette.org",
            "keywords": [
                "config",
                "nette"
            ],
            "support": {
                "issues": "https://github.com/nette/schema/issues",
                "source": "https://github.com/nette/schema/tree/v1.3.2"
            },
            "time": "2024-10-06T23:10:23+00:00"
        },
        {
            "name": "nette/utils",
            "version": "v4.0.7",
            "source": {
                "type": "git",
                "url": "https://github.com/nette/utils.git",
                "reference": "e67c4061eb40b9c113b218214e42cb5a0dda28f2"
            },
            "dist": {
                "type": "zip",
                "url": "https://api.github.com/repos/nette/utils/zipball/e67c4061eb40b9c113b218214e42cb5a0dda28f2",
                "reference": "e67c4061eb40b9c113b218214e42cb5a0dda28f2",
                "shasum": ""
            },
            "require": {
                "php": "8.0 - 8.4"
            },
            "conflict": {
                "nette/finder": "<3",
                "nette/schema": "<1.2.2"
            },
            "require-dev": {
                "jetbrains/phpstorm-attributes": "dev-master",
                "nette/tester": "^2.5",
                "phpstan/phpstan": "^1.0",
                "tracy/tracy": "^2.9"
            },
            "suggest": {
                "ext-gd": "to use Image",
                "ext-iconv": "to use Strings::webalize(), toAscii(), chr() and reverse()",
                "ext-intl": "to use Strings::webalize(), toAscii(), normalize() and compare()",
                "ext-json": "to use Nette\\Utils\\Json",
                "ext-mbstring": "to use Strings::lower() etc...",
                "ext-tokenizer": "to use Nette\\Utils\\Reflection::getUseStatements()"
            },
            "type": "library",
            "extra": {
                "branch-alias": {
                    "dev-master": "4.0-dev"
                }
            },
            "autoload": {
                "classmap": [
                    "src/"
                ]
            },
            "notification-url": "https://packagist.org/downloads/",
            "license": [
                "BSD-3-Clause",
                "GPL-2.0-only",
                "GPL-3.0-only"
            ],
            "authors": [
                {
                    "name": "David Grudl",
                    "homepage": "https://davidgrudl.com"
                },
                {
                    "name": "Nette Community",
                    "homepage": "https://nette.org/contributors"
                }
            ],
            "description": "🛠  Nette Utils: lightweight utilities for string & array manipulation, image handling, safe JSON encoding/decoding, validation, slug or strong password generating etc.",
            "homepage": "https://nette.org",
            "keywords": [
                "array",
                "core",
                "datetime",
                "images",
                "json",
                "nette",
                "paginator",
                "password",
                "slugify",
                "string",
                "unicode",
                "utf-8",
                "utility",
                "validation"
            ],
            "support": {
                "issues": "https://github.com/nette/utils/issues",
                "source": "https://github.com/nette/utils/tree/v4.0.7"
            },
            "time": "2025-06-03T04:55:08+00:00"
        },
        {
            "name": "nikic/php-parser",
            "version": "v5.5.0",
            "source": {
                "type": "git",
                "url": "https://github.com/nikic/PHP-Parser.git",
                "reference": "ae59794362fe85e051a58ad36b289443f57be7a9"
            },
            "dist": {
                "type": "zip",
                "url": "https://api.github.com/repos/nikic/PHP-Parser/zipball/ae59794362fe85e051a58ad36b289443f57be7a9",
                "reference": "ae59794362fe85e051a58ad36b289443f57be7a9",
                "shasum": ""
            },
            "require": {
                "ext-ctype": "*",
                "ext-json": "*",
                "ext-tokenizer": "*",
                "php": ">=7.4"
            },
            "require-dev": {
                "ircmaxell/php-yacc": "^0.0.7",
                "phpunit/phpunit": "^9.0"
            },
            "bin": [
                "bin/php-parse"
            ],
            "type": "library",
            "extra": {
                "branch-alias": {
                    "dev-master": "5.0-dev"
                }
            },
            "autoload": {
                "psr-4": {
                    "PhpParser\\": "lib/PhpParser"
                }
            },
            "notification-url": "https://packagist.org/downloads/",
            "license": [
                "BSD-3-Clause"
            ],
            "authors": [
                {
                    "name": "Nikita Popov"
                }
            ],
            "description": "A PHP parser written in PHP",
            "keywords": [
                "parser",
                "php"
            ],
            "support": {
                "issues": "https://github.com/nikic/PHP-Parser/issues",
                "source": "https://github.com/nikic/PHP-Parser/tree/v5.5.0"
            },
            "time": "2025-05-31T08:24:38+00:00"
        },
        {
            "name": "nunomaduro/termwind",
            "version": "v2.3.1",
            "source": {
                "type": "git",
                "url": "https://github.com/nunomaduro/termwind.git",
                "reference": "dfa08f390e509967a15c22493dc0bac5733d9123"
            },
            "dist": {
                "type": "zip",
                "url": "https://api.github.com/repos/nunomaduro/termwind/zipball/dfa08f390e509967a15c22493dc0bac5733d9123",
                "reference": "dfa08f390e509967a15c22493dc0bac5733d9123",
                "shasum": ""
            },
            "require": {
                "ext-mbstring": "*",
                "php": "^8.2",
                "symfony/console": "^7.2.6"
            },
            "require-dev": {
                "illuminate/console": "^11.44.7",
                "laravel/pint": "^1.22.0",
                "mockery/mockery": "^1.6.12",
                "pestphp/pest": "^2.36.0 || ^3.8.2",
                "phpstan/phpstan": "^1.12.25",
                "phpstan/phpstan-strict-rules": "^1.6.2",
                "symfony/var-dumper": "^7.2.6",
                "thecodingmachine/phpstan-strict-rules": "^1.0.0"
            },
            "type": "library",
            "extra": {
                "laravel": {
                    "providers": [
                        "Termwind\\Laravel\\TermwindServiceProvider"
                    ]
                },
                "branch-alias": {
                    "dev-2.x": "2.x-dev"
                }
            },
            "autoload": {
                "files": [
                    "src/Functions.php"
                ],
                "psr-4": {
                    "Termwind\\": "src/"
                }
            },
            "notification-url": "https://packagist.org/downloads/",
            "license": [
                "MIT"
            ],
            "authors": [
                {
                    "name": "Nuno Maduro",
                    "email": "enunomaduro@gmail.com"
                }
            ],
            "description": "Its like Tailwind CSS, but for the console.",
            "keywords": [
                "cli",
                "console",
                "css",
                "package",
                "php",
                "style"
            ],
            "support": {
                "issues": "https://github.com/nunomaduro/termwind/issues",
                "source": "https://github.com/nunomaduro/termwind/tree/v2.3.1"
            },
            "funding": [
                {
                    "url": "https://www.paypal.com/paypalme/enunomaduro",
                    "type": "custom"
                },
                {
                    "url": "https://github.com/nunomaduro",
                    "type": "github"
                },
                {
                    "url": "https://github.com/xiCO2k",
                    "type": "github"
                }
            ],
            "time": "2025-05-08T08:14:37+00:00"
        },
        {
            "name": "opcodesio/log-viewer",
            "version": "v3.18.0",
            "source": {
                "type": "git",
                "url": "https://github.com/opcodesio/log-viewer.git",
                "reference": "9e46dd5b1fa0ff5119fac75cc2048b263cd60893"
            },
            "dist": {
                "type": "zip",
                "url": "https://api.github.com/repos/opcodesio/log-viewer/zipball/9e46dd5b1fa0ff5119fac75cc2048b263cd60893",
                "reference": "9e46dd5b1fa0ff5119fac75cc2048b263cd60893",
                "shasum": ""
            },
            "require": {
                "illuminate/contracts": "^8.0|^9.0|^10.0|^11.0|^12.0",
                "opcodesio/mail-parser": "^0.1.6",
                "php": "^8.0"
            },
            "conflict": {
                "arcanedev/log-viewer": "^8.0"
            },
            "require-dev": {
                "guzzlehttp/guzzle": "^7.2",
                "itsgoingd/clockwork": "^5.1",
                "laravel/pint": "^1.0",
                "nunomaduro/collision": "^7.0|^8.0",
                "orchestra/testbench": "^7.6|^8.0|^9.0|^10.0",
                "pestphp/pest": "^2.0|^3.7",
                "pestphp/pest-plugin-laravel": "^2.0|^3.1",
                "spatie/test-time": "^1.3"
            },
            "suggest": {
                "guzzlehttp/guzzle": "Required for multi-host support. ^7.2"
            },
            "type": "library",
            "extra": {
                "laravel": {
                    "aliases": {
                        "LogViewer": "Opcodes\\LogViewer\\Facades\\LogViewer"
                    },
                    "providers": [
                        "Opcodes\\LogViewer\\LogViewerServiceProvider"
                    ]
                }
            },
            "autoload": {
                "psr-4": {
                    "Opcodes\\LogViewer\\": "src"
                }
            },
            "notification-url": "https://packagist.org/downloads/",
            "license": [
                "MIT"
            ],
            "authors": [
                {
                    "name": "Arunas Skirius",
                    "email": "arukomp@gmail.com",
                    "role": "Developer"
                }
            ],
            "description": "Fast and easy-to-use log viewer for your Laravel application",
            "homepage": "https://github.com/opcodesio/log-viewer",
            "keywords": [
                "arukompas",
                "better-log-viewer",
                "laravel",
                "log viewer",
                "logs",
                "opcodesio"
            ],
            "support": {
                "issues": "https://github.com/opcodesio/log-viewer/issues",
                "source": "https://github.com/opcodesio/log-viewer/tree/v3.18.0"
            },
            "funding": [
                {
                    "url": "https://www.buymeacoffee.com/arunas",
                    "type": "custom"
                },
                {
                    "url": "https://github.com/arukompas",
                    "type": "github"
                }
            ],
            "time": "2025-06-24T03:35:57+00:00"
        },
        {
            "name": "opcodesio/mail-parser",
            "version": "v0.1.6",
            "source": {
                "type": "git",
                "url": "https://github.com/opcodesio/mail-parser.git",
                "reference": "639ef31cbd146a63416283e75afce152e13233ea"
            },
            "dist": {
                "type": "zip",
                "url": "https://api.github.com/repos/opcodesio/mail-parser/zipball/639ef31cbd146a63416283e75afce152e13233ea",
                "reference": "639ef31cbd146a63416283e75afce152e13233ea",
                "shasum": ""
            },
            "require": {
                "php": "^8.0"
            },
            "require-dev": {
                "pestphp/pest": "^2.16",
                "symfony/var-dumper": "^6.3"
            },
            "type": "library",
            "autoload": {
                "psr-4": {
                    "Opcodes\\MailParser\\": "src/"
                }
            },
            "notification-url": "https://packagist.org/downloads/",
            "license": [
                "MIT"
            ],
            "authors": [
                {
                    "name": "Arunas Skirius",
                    "email": "arukomp@gmail.com",
                    "role": "Developer"
                }
            ],
            "description": "Parse emails without the mailparse extension",
            "keywords": [
                "arukompas",
                "email",
                "email parser",
                "mail",
                "opcodesio",
                "php"
            ],
            "support": {
                "issues": "https://github.com/opcodesio/mail-parser/issues",
                "source": "https://github.com/opcodesio/mail-parser/tree/v0.1.6"
            },
            "time": "2023-11-19T08:47:43+00:00"
        },
        {
            "name": "openspout/openspout",
            "version": "v4.30.1",
            "source": {
                "type": "git",
                "url": "https://github.com/openspout/openspout.git",
                "reference": "4550fc0dbf01aff86d12691f8a7f6ce22d2b2edc"
            },
            "dist": {
                "type": "zip",
                "url": "https://api.github.com/repos/openspout/openspout/zipball/4550fc0dbf01aff86d12691f8a7f6ce22d2b2edc",
                "reference": "4550fc0dbf01aff86d12691f8a7f6ce22d2b2edc",
                "shasum": ""
            },
            "require": {
                "ext-dom": "*",
                "ext-fileinfo": "*",
                "ext-filter": "*",
                "ext-libxml": "*",
                "ext-xmlreader": "*",
                "ext-zip": "*",
                "php": "~8.3.0 || ~8.4.0"
            },
            "require-dev": {
                "ext-zlib": "*",
                "friendsofphp/php-cs-fixer": "^3.80.0",
                "infection/infection": "^0.30.1",
                "phpbench/phpbench": "^1.4.1",
                "phpstan/phpstan": "^2.1.17",
                "phpstan/phpstan-phpunit": "^2.0.6",
                "phpstan/phpstan-strict-rules": "^2.0.4",
                "phpunit/phpunit": "^12.2.6"
            },
            "suggest": {
                "ext-iconv": "To handle non UTF-8 CSV files (if \"php-mbstring\" is not already installed or is too limited)",
                "ext-mbstring": "To handle non UTF-8 CSV files (if \"iconv\" is not already installed)"
            },
            "type": "library",
            "extra": {
                "branch-alias": {
                    "dev-master": "3.3.x-dev"
                }
            },
            "autoload": {
                "psr-4": {
                    "OpenSpout\\": "src/"
                }
            },
            "notification-url": "https://packagist.org/downloads/",
            "license": [
                "MIT"
            ],
            "authors": [
                {
                    "name": "Adrien Loison",
                    "email": "adrien@box.com"
                }
            ],
            "description": "PHP Library to read and write spreadsheet files (CSV, XLSX and ODS), in a fast and scalable way",
            "homepage": "https://github.com/openspout/openspout",
            "keywords": [
                "OOXML",
                "csv",
                "excel",
                "memory",
                "odf",
                "ods",
                "office",
                "open",
                "php",
                "read",
                "scale",
                "spreadsheet",
                "stream",
                "write",
                "xlsx"
            ],
            "support": {
                "issues": "https://github.com/openspout/openspout/issues",
                "source": "https://github.com/openspout/openspout/tree/v4.30.1"
            },
            "funding": [
                {
                    "url": "https://paypal.me/filippotessarotto",
                    "type": "custom"
                },
                {
                    "url": "https://github.com/Slamdunk",
                    "type": "github"
                }
            ],
            "time": "2025-07-07T06:15:55+00:00"
        },
        {
            "name": "owainjones74/filament-file-upload-chunked",
            "version": "1.0.2",
            "source": {
                "type": "git",
                "url": "https://github.com/0wain/filament-chunked-file-uploads.git",
                "reference": "5fc77c7ca81da96c925a0bdfd53b1eecea553bda"
            },
            "dist": {
                "type": "zip",
                "url": "https://api.github.com/repos/0wain/filament-chunked-file-uploads/zipball/5fc77c7ca81da96c925a0bdfd53b1eecea553bda",
                "reference": "5fc77c7ca81da96c925a0bdfd53b1eecea553bda",
                "shasum": ""
            },
            "require": {
                "filament/support": "^3.0",
                "ralouphie/mimey": "^1.0"
            },
            "type": "library",
            "extra": {
                "laravel": {
                    "providers": [
                        "OwainJones74\\FilamentFileUploadChunked\\FilamentFileUploadChunkedServiceProvider"
                    ]
                }
            },
            "autoload": {
                "psr-4": {
                    "OwainJones74\\FilamentFileUploadChunked\\": "src/"
                }
            },
            "notification-url": "https://packagist.org/downloads/",
            "license": [
                "MIT"
            ],
            "authors": [
                {
                    "name": "Owain Jones"
                }
            ],
            "description": "Filament file uploads with support for chunking",
            "support": {
                "issues": "https://github.com/0wain/filament-chunked-file-uploads/issues",
                "source": "https://github.com/0wain/filament-chunked-file-uploads/tree/1.0.2"
            },
            "time": "2023-11-29T23:22:46+00:00"
        },
        {
            "name": "paragonie/constant_time_encoding",
            "version": "v3.0.0",
            "source": {
                "type": "git",
                "url": "https://github.com/paragonie/constant_time_encoding.git",
                "reference": "df1e7fde177501eee2037dd159cf04f5f301a512"
            },
            "dist": {
                "type": "zip",
                "url": "https://api.github.com/repos/paragonie/constant_time_encoding/zipball/df1e7fde177501eee2037dd159cf04f5f301a512",
                "reference": "df1e7fde177501eee2037dd159cf04f5f301a512",
                "shasum": ""
            },
            "require": {
                "php": "^8"
            },
            "require-dev": {
                "phpunit/phpunit": "^9",
                "vimeo/psalm": "^4|^5"
            },
            "type": "library",
            "autoload": {
                "psr-4": {
                    "ParagonIE\\ConstantTime\\": "src/"
                }
            },
            "notification-url": "https://packagist.org/downloads/",
            "license": [
                "MIT"
            ],
            "authors": [
                {
                    "name": "Paragon Initiative Enterprises",
                    "email": "security@paragonie.com",
                    "homepage": "https://paragonie.com",
                    "role": "Maintainer"
                },
                {
                    "name": "Steve 'Sc00bz' Thomas",
                    "email": "steve@tobtu.com",
                    "homepage": "https://www.tobtu.com",
                    "role": "Original Developer"
                }
            ],
            "description": "Constant-time Implementations of RFC 4648 Encoding (Base-64, Base-32, Base-16)",
            "keywords": [
                "base16",
                "base32",
                "base32_decode",
                "base32_encode",
                "base64",
                "base64_decode",
                "base64_encode",
                "bin2hex",
                "encoding",
                "hex",
                "hex2bin",
                "rfc4648"
            ],
            "support": {
                "email": "info@paragonie.com",
                "issues": "https://github.com/paragonie/constant_time_encoding/issues",
                "source": "https://github.com/paragonie/constant_time_encoding"
            },
            "time": "2024-05-08T12:36:18+00:00"
        },
        {
            "name": "phpdocumentor/reflection-common",
            "version": "2.2.0",
            "source": {
                "type": "git",
                "url": "https://github.com/phpDocumentor/ReflectionCommon.git",
                "reference": "1d01c49d4ed62f25aa84a747ad35d5a16924662b"
            },
            "dist": {
                "type": "zip",
                "url": "https://api.github.com/repos/phpDocumentor/ReflectionCommon/zipball/1d01c49d4ed62f25aa84a747ad35d5a16924662b",
                "reference": "1d01c49d4ed62f25aa84a747ad35d5a16924662b",
                "shasum": ""
            },
            "require": {
                "php": "^7.2 || ^8.0"
            },
            "type": "library",
            "extra": {
                "branch-alias": {
                    "dev-2.x": "2.x-dev"
                }
            },
            "autoload": {
                "psr-4": {
                    "phpDocumentor\\Reflection\\": "src/"
                }
            },
            "notification-url": "https://packagist.org/downloads/",
            "license": [
                "MIT"
            ],
            "authors": [
                {
                    "name": "Jaap van Otterdijk",
                    "email": "opensource@ijaap.nl"
                }
            ],
            "description": "Common reflection classes used by phpdocumentor to reflect the code structure",
            "homepage": "http://www.phpdoc.org",
            "keywords": [
                "FQSEN",
                "phpDocumentor",
                "phpdoc",
                "reflection",
                "static analysis"
            ],
            "support": {
                "issues": "https://github.com/phpDocumentor/ReflectionCommon/issues",
                "source": "https://github.com/phpDocumentor/ReflectionCommon/tree/2.x"
            },
            "time": "2020-06-27T09:03:43+00:00"
        },
        {
            "name": "phpdocumentor/type-resolver",
            "version": "1.10.0",
            "source": {
                "type": "git",
                "url": "https://github.com/phpDocumentor/TypeResolver.git",
                "reference": "679e3ce485b99e84c775d28e2e96fade9a7fb50a"
            },
            "dist": {
                "type": "zip",
                "url": "https://api.github.com/repos/phpDocumentor/TypeResolver/zipball/679e3ce485b99e84c775d28e2e96fade9a7fb50a",
                "reference": "679e3ce485b99e84c775d28e2e96fade9a7fb50a",
                "shasum": ""
            },
            "require": {
                "doctrine/deprecations": "^1.0",
                "php": "^7.3 || ^8.0",
                "phpdocumentor/reflection-common": "^2.0",
                "phpstan/phpdoc-parser": "^1.18|^2.0"
            },
            "require-dev": {
                "ext-tokenizer": "*",
                "phpbench/phpbench": "^1.2",
                "phpstan/extension-installer": "^1.1",
                "phpstan/phpstan": "^1.8",
                "phpstan/phpstan-phpunit": "^1.1",
                "phpunit/phpunit": "^9.5",
                "rector/rector": "^0.13.9",
                "vimeo/psalm": "^4.25"
            },
            "type": "library",
            "extra": {
                "branch-alias": {
                    "dev-1.x": "1.x-dev"
                }
            },
            "autoload": {
                "psr-4": {
                    "phpDocumentor\\Reflection\\": "src"
                }
            },
            "notification-url": "https://packagist.org/downloads/",
            "license": [
                "MIT"
            ],
            "authors": [
                {
                    "name": "Mike van Riel",
                    "email": "me@mikevanriel.com"
                }
            ],
            "description": "A PSR-5 based resolver of Class names, Types and Structural Element Names",
            "support": {
                "issues": "https://github.com/phpDocumentor/TypeResolver/issues",
                "source": "https://github.com/phpDocumentor/TypeResolver/tree/1.10.0"
            },
            "time": "2024-11-09T15:12:26+00:00"
        },
        {
            "name": "phpoption/phpoption",
            "version": "1.9.3",
            "source": {
                "type": "git",
                "url": "https://github.com/schmittjoh/php-option.git",
                "reference": "e3fac8b24f56113f7cb96af14958c0dd16330f54"
            },
            "dist": {
                "type": "zip",
                "url": "https://api.github.com/repos/schmittjoh/php-option/zipball/e3fac8b24f56113f7cb96af14958c0dd16330f54",
                "reference": "e3fac8b24f56113f7cb96af14958c0dd16330f54",
                "shasum": ""
            },
            "require": {
                "php": "^7.2.5 || ^8.0"
            },
            "require-dev": {
                "bamarni/composer-bin-plugin": "^1.8.2",
                "phpunit/phpunit": "^8.5.39 || ^9.6.20 || ^10.5.28"
            },
            "type": "library",
            "extra": {
                "bamarni-bin": {
                    "bin-links": true,
                    "forward-command": false
                },
                "branch-alias": {
                    "dev-master": "1.9-dev"
                }
            },
            "autoload": {
                "psr-4": {
                    "PhpOption\\": "src/PhpOption/"
                }
            },
            "notification-url": "https://packagist.org/downloads/",
            "license": [
                "Apache-2.0"
            ],
            "authors": [
                {
                    "name": "Johannes M. Schmitt",
                    "email": "schmittjoh@gmail.com",
                    "homepage": "https://github.com/schmittjoh"
                },
                {
                    "name": "Graham Campbell",
                    "email": "hello@gjcampbell.co.uk",
                    "homepage": "https://github.com/GrahamCampbell"
                }
            ],
            "description": "Option Type for PHP",
            "keywords": [
                "language",
                "option",
                "php",
                "type"
            ],
            "support": {
                "issues": "https://github.com/schmittjoh/php-option/issues",
                "source": "https://github.com/schmittjoh/php-option/tree/1.9.3"
            },
            "funding": [
                {
                    "url": "https://github.com/GrahamCampbell",
                    "type": "github"
                },
                {
                    "url": "https://tidelift.com/funding/github/packagist/phpoption/phpoption",
                    "type": "tidelift"
                }
            ],
            "time": "2024-07-20T21:41:07+00:00"
        },
        {
            "name": "phpstan/phpdoc-parser",
            "version": "2.1.0",
            "source": {
                "type": "git",
                "url": "https://github.com/phpstan/phpdoc-parser.git",
                "reference": "9b30d6fd026b2c132b3985ce6b23bec09ab3aa68"
            },
            "dist": {
                "type": "zip",
                "url": "https://api.github.com/repos/phpstan/phpdoc-parser/zipball/9b30d6fd026b2c132b3985ce6b23bec09ab3aa68",
                "reference": "9b30d6fd026b2c132b3985ce6b23bec09ab3aa68",
                "shasum": ""
            },
            "require": {
                "php": "^7.4 || ^8.0"
            },
            "require-dev": {
                "doctrine/annotations": "^2.0",
                "nikic/php-parser": "^5.3.0",
                "php-parallel-lint/php-parallel-lint": "^1.2",
                "phpstan/extension-installer": "^1.0",
                "phpstan/phpstan": "^2.0",
                "phpstan/phpstan-phpunit": "^2.0",
                "phpstan/phpstan-strict-rules": "^2.0",
                "phpunit/phpunit": "^9.6",
                "symfony/process": "^5.2"
            },
            "type": "library",
            "autoload": {
                "psr-4": {
                    "PHPStan\\PhpDocParser\\": [
                        "src/"
                    ]
                }
            },
            "notification-url": "https://packagist.org/downloads/",
            "license": [
                "MIT"
            ],
            "description": "PHPDoc parser with support for nullable, intersection and generic types",
            "support": {
                "issues": "https://github.com/phpstan/phpdoc-parser/issues",
                "source": "https://github.com/phpstan/phpdoc-parser/tree/2.1.0"
            },
            "time": "2025-02-19T13:28:12+00:00"
        },
        {
            "name": "pragmarx/google2fa",
            "version": "v8.0.3",
            "source": {
                "type": "git",
                "url": "https://github.com/antonioribeiro/google2fa.git",
                "reference": "6f8d87ebd5afbf7790bde1ffc7579c7c705e0fad"
            },
            "dist": {
                "type": "zip",
                "url": "https://api.github.com/repos/antonioribeiro/google2fa/zipball/6f8d87ebd5afbf7790bde1ffc7579c7c705e0fad",
                "reference": "6f8d87ebd5afbf7790bde1ffc7579c7c705e0fad",
                "shasum": ""
            },
            "require": {
                "paragonie/constant_time_encoding": "^1.0|^2.0|^3.0",
                "php": "^7.1|^8.0"
            },
            "require-dev": {
                "phpstan/phpstan": "^1.9",
                "phpunit/phpunit": "^7.5.15|^8.5|^9.0"
            },
            "type": "library",
            "autoload": {
                "psr-4": {
                    "PragmaRX\\Google2FA\\": "src/"
                }
            },
            "notification-url": "https://packagist.org/downloads/",
            "license": [
                "MIT"
            ],
            "authors": [
                {
                    "name": "Antonio Carlos Ribeiro",
                    "email": "acr@antoniocarlosribeiro.com",
                    "role": "Creator & Designer"
                }
            ],
            "description": "A One Time Password Authentication package, compatible with Google Authenticator.",
            "keywords": [
                "2fa",
                "Authentication",
                "Two Factor Authentication",
                "google2fa"
            ],
            "support": {
                "issues": "https://github.com/antonioribeiro/google2fa/issues",
                "source": "https://github.com/antonioribeiro/google2fa/tree/v8.0.3"
            },
            "time": "2024-09-05T11:56:40+00:00"
        },
        {
            "name": "psr/cache",
            "version": "3.0.0",
            "source": {
                "type": "git",
                "url": "https://github.com/php-fig/cache.git",
                "reference": "aa5030cfa5405eccfdcb1083ce040c2cb8d253bf"
            },
            "dist": {
                "type": "zip",
                "url": "https://api.github.com/repos/php-fig/cache/zipball/aa5030cfa5405eccfdcb1083ce040c2cb8d253bf",
                "reference": "aa5030cfa5405eccfdcb1083ce040c2cb8d253bf",
                "shasum": ""
            },
            "require": {
                "php": ">=8.0.0"
            },
            "type": "library",
            "extra": {
                "branch-alias": {
                    "dev-master": "1.0.x-dev"
                }
            },
            "autoload": {
                "psr-4": {
                    "Psr\\Cache\\": "src/"
                }
            },
            "notification-url": "https://packagist.org/downloads/",
            "license": [
                "MIT"
            ],
            "authors": [
                {
                    "name": "PHP-FIG",
                    "homepage": "https://www.php-fig.org/"
                }
            ],
            "description": "Common interface for caching libraries",
            "keywords": [
                "cache",
                "psr",
                "psr-6"
            ],
            "support": {
                "source": "https://github.com/php-fig/cache/tree/3.0.0"
            },
            "time": "2021-02-03T23:26:27+00:00"
        },
        {
            "name": "psr/clock",
            "version": "1.0.0",
            "source": {
                "type": "git",
                "url": "https://github.com/php-fig/clock.git",
                "reference": "e41a24703d4560fd0acb709162f73b8adfc3aa0d"
            },
            "dist": {
                "type": "zip",
                "url": "https://api.github.com/repos/php-fig/clock/zipball/e41a24703d4560fd0acb709162f73b8adfc3aa0d",
                "reference": "e41a24703d4560fd0acb709162f73b8adfc3aa0d",
                "shasum": ""
            },
            "require": {
                "php": "^7.0 || ^8.0"
            },
            "type": "library",
            "autoload": {
                "psr-4": {
                    "Psr\\Clock\\": "src/"
                }
            },
            "notification-url": "https://packagist.org/downloads/",
            "license": [
                "MIT"
            ],
            "authors": [
                {
                    "name": "PHP-FIG",
                    "homepage": "https://www.php-fig.org/"
                }
            ],
            "description": "Common interface for reading the clock.",
            "homepage": "https://github.com/php-fig/clock",
            "keywords": [
                "clock",
                "now",
                "psr",
                "psr-20",
                "time"
            ],
            "support": {
                "issues": "https://github.com/php-fig/clock/issues",
                "source": "https://github.com/php-fig/clock/tree/1.0.0"
            },
            "time": "2022-11-25T14:36:26+00:00"
        },
        {
            "name": "psr/container",
            "version": "2.0.2",
            "source": {
                "type": "git",
                "url": "https://github.com/php-fig/container.git",
                "reference": "c71ecc56dfe541dbd90c5360474fbc405f8d5963"
            },
            "dist": {
                "type": "zip",
                "url": "https://api.github.com/repos/php-fig/container/zipball/c71ecc56dfe541dbd90c5360474fbc405f8d5963",
                "reference": "c71ecc56dfe541dbd90c5360474fbc405f8d5963",
                "shasum": ""
            },
            "require": {
                "php": ">=7.4.0"
            },
            "type": "library",
            "extra": {
                "branch-alias": {
                    "dev-master": "2.0.x-dev"
                }
            },
            "autoload": {
                "psr-4": {
                    "Psr\\Container\\": "src/"
                }
            },
            "notification-url": "https://packagist.org/downloads/",
            "license": [
                "MIT"
            ],
            "authors": [
                {
                    "name": "PHP-FIG",
                    "homepage": "https://www.php-fig.org/"
                }
            ],
            "description": "Common Container Interface (PHP FIG PSR-11)",
            "homepage": "https://github.com/php-fig/container",
            "keywords": [
                "PSR-11",
                "container",
                "container-interface",
                "container-interop",
                "psr"
            ],
            "support": {
                "issues": "https://github.com/php-fig/container/issues",
                "source": "https://github.com/php-fig/container/tree/2.0.2"
            },
            "time": "2021-11-05T16:47:00+00:00"
        },
        {
            "name": "psr/event-dispatcher",
            "version": "1.0.0",
            "source": {
                "type": "git",
                "url": "https://github.com/php-fig/event-dispatcher.git",
                "reference": "dbefd12671e8a14ec7f180cab83036ed26714bb0"
            },
            "dist": {
                "type": "zip",
                "url": "https://api.github.com/repos/php-fig/event-dispatcher/zipball/dbefd12671e8a14ec7f180cab83036ed26714bb0",
                "reference": "dbefd12671e8a14ec7f180cab83036ed26714bb0",
                "shasum": ""
            },
            "require": {
                "php": ">=7.2.0"
            },
            "type": "library",
            "extra": {
                "branch-alias": {
                    "dev-master": "1.0.x-dev"
                }
            },
            "autoload": {
                "psr-4": {
                    "Psr\\EventDispatcher\\": "src/"
                }
            },
            "notification-url": "https://packagist.org/downloads/",
            "license": [
                "MIT"
            ],
            "authors": [
                {
                    "name": "PHP-FIG",
                    "homepage": "http://www.php-fig.org/"
                }
            ],
            "description": "Standard interfaces for event handling.",
            "keywords": [
                "events",
                "psr",
                "psr-14"
            ],
            "support": {
                "issues": "https://github.com/php-fig/event-dispatcher/issues",
                "source": "https://github.com/php-fig/event-dispatcher/tree/1.0.0"
            },
            "time": "2019-01-08T18:20:26+00:00"
        },
        {
            "name": "psr/http-client",
            "version": "1.0.3",
            "source": {
                "type": "git",
                "url": "https://github.com/php-fig/http-client.git",
                "reference": "bb5906edc1c324c9a05aa0873d40117941e5fa90"
            },
            "dist": {
                "type": "zip",
                "url": "https://api.github.com/repos/php-fig/http-client/zipball/bb5906edc1c324c9a05aa0873d40117941e5fa90",
                "reference": "bb5906edc1c324c9a05aa0873d40117941e5fa90",
                "shasum": ""
            },
            "require": {
                "php": "^7.0 || ^8.0",
                "psr/http-message": "^1.0 || ^2.0"
            },
            "type": "library",
            "extra": {
                "branch-alias": {
                    "dev-master": "1.0.x-dev"
                }
            },
            "autoload": {
                "psr-4": {
                    "Psr\\Http\\Client\\": "src/"
                }
            },
            "notification-url": "https://packagist.org/downloads/",
            "license": [
                "MIT"
            ],
            "authors": [
                {
                    "name": "PHP-FIG",
                    "homepage": "https://www.php-fig.org/"
                }
            ],
            "description": "Common interface for HTTP clients",
            "homepage": "https://github.com/php-fig/http-client",
            "keywords": [
                "http",
                "http-client",
                "psr",
                "psr-18"
            ],
            "support": {
                "source": "https://github.com/php-fig/http-client"
            },
            "time": "2023-09-23T14:17:50+00:00"
        },
        {
            "name": "psr/http-factory",
            "version": "1.1.0",
            "source": {
                "type": "git",
                "url": "https://github.com/php-fig/http-factory.git",
                "reference": "2b4765fddfe3b508ac62f829e852b1501d3f6e8a"
            },
            "dist": {
                "type": "zip",
                "url": "https://api.github.com/repos/php-fig/http-factory/zipball/2b4765fddfe3b508ac62f829e852b1501d3f6e8a",
                "reference": "2b4765fddfe3b508ac62f829e852b1501d3f6e8a",
                "shasum": ""
            },
            "require": {
                "php": ">=7.1",
                "psr/http-message": "^1.0 || ^2.0"
            },
            "type": "library",
            "extra": {
                "branch-alias": {
                    "dev-master": "1.0.x-dev"
                }
            },
            "autoload": {
                "psr-4": {
                    "Psr\\Http\\Message\\": "src/"
                }
            },
            "notification-url": "https://packagist.org/downloads/",
            "license": [
                "MIT"
            ],
            "authors": [
                {
                    "name": "PHP-FIG",
                    "homepage": "https://www.php-fig.org/"
                }
            ],
            "description": "PSR-17: Common interfaces for PSR-7 HTTP message factories",
            "keywords": [
                "factory",
                "http",
                "message",
                "psr",
                "psr-17",
                "psr-7",
                "request",
                "response"
            ],
            "support": {
                "source": "https://github.com/php-fig/http-factory"
            },
            "time": "2024-04-15T12:06:14+00:00"
        },
        {
            "name": "psr/http-message",
            "version": "2.0",
            "source": {
                "type": "git",
                "url": "https://github.com/php-fig/http-message.git",
                "reference": "402d35bcb92c70c026d1a6a9883f06b2ead23d71"
            },
            "dist": {
                "type": "zip",
                "url": "https://api.github.com/repos/php-fig/http-message/zipball/402d35bcb92c70c026d1a6a9883f06b2ead23d71",
                "reference": "402d35bcb92c70c026d1a6a9883f06b2ead23d71",
                "shasum": ""
            },
            "require": {
                "php": "^7.2 || ^8.0"
            },
            "type": "library",
            "extra": {
                "branch-alias": {
                    "dev-master": "2.0.x-dev"
                }
            },
            "autoload": {
                "psr-4": {
                    "Psr\\Http\\Message\\": "src/"
                }
            },
            "notification-url": "https://packagist.org/downloads/",
            "license": [
                "MIT"
            ],
            "authors": [
                {
                    "name": "PHP-FIG",
                    "homepage": "https://www.php-fig.org/"
                }
            ],
            "description": "Common interface for HTTP messages",
            "homepage": "https://github.com/php-fig/http-message",
            "keywords": [
                "http",
                "http-message",
                "psr",
                "psr-7",
                "request",
                "response"
            ],
            "support": {
                "source": "https://github.com/php-fig/http-message/tree/2.0"
            },
            "time": "2023-04-04T09:54:51+00:00"
        },
        {
            "name": "psr/log",
            "version": "3.0.2",
            "source": {
                "type": "git",
                "url": "https://github.com/php-fig/log.git",
                "reference": "f16e1d5863e37f8d8c2a01719f5b34baa2b714d3"
            },
            "dist": {
                "type": "zip",
                "url": "https://api.github.com/repos/php-fig/log/zipball/f16e1d5863e37f8d8c2a01719f5b34baa2b714d3",
                "reference": "f16e1d5863e37f8d8c2a01719f5b34baa2b714d3",
                "shasum": ""
            },
            "require": {
                "php": ">=8.0.0"
            },
            "type": "library",
            "extra": {
                "branch-alias": {
                    "dev-master": "3.x-dev"
                }
            },
            "autoload": {
                "psr-4": {
                    "Psr\\Log\\": "src"
                }
            },
            "notification-url": "https://packagist.org/downloads/",
            "license": [
                "MIT"
            ],
            "authors": [
                {
                    "name": "PHP-FIG",
                    "homepage": "https://www.php-fig.org/"
                }
            ],
            "description": "Common interface for logging libraries",
            "homepage": "https://github.com/php-fig/log",
            "keywords": [
                "log",
                "psr",
                "psr-3"
            ],
            "support": {
                "source": "https://github.com/php-fig/log/tree/3.0.2"
            },
            "time": "2024-09-11T13:17:53+00:00"
        },
        {
            "name": "psr/simple-cache",
            "version": "3.0.0",
            "source": {
                "type": "git",
                "url": "https://github.com/php-fig/simple-cache.git",
                "reference": "764e0b3939f5ca87cb904f570ef9be2d78a07865"
            },
            "dist": {
                "type": "zip",
                "url": "https://api.github.com/repos/php-fig/simple-cache/zipball/764e0b3939f5ca87cb904f570ef9be2d78a07865",
                "reference": "764e0b3939f5ca87cb904f570ef9be2d78a07865",
                "shasum": ""
            },
            "require": {
                "php": ">=8.0.0"
            },
            "type": "library",
            "extra": {
                "branch-alias": {
                    "dev-master": "3.0.x-dev"
                }
            },
            "autoload": {
                "psr-4": {
                    "Psr\\SimpleCache\\": "src/"
                }
            },
            "notification-url": "https://packagist.org/downloads/",
            "license": [
                "MIT"
            ],
            "authors": [
                {
                    "name": "PHP-FIG",
                    "homepage": "https://www.php-fig.org/"
                }
            ],
            "description": "Common interfaces for simple caching",
            "keywords": [
                "cache",
                "caching",
                "psr",
                "psr-16",
                "simple-cache"
            ],
            "support": {
                "source": "https://github.com/php-fig/simple-cache/tree/3.0.0"
            },
            "time": "2021-10-29T13:26:27+00:00"
        },
        {
            "name": "psy/psysh",
            "version": "v0.12.9",
            "source": {
                "type": "git",
                "url": "https://github.com/bobthecow/psysh.git",
                "reference": "1b801844becfe648985372cb4b12ad6840245ace"
            },
            "dist": {
                "type": "zip",
                "url": "https://api.github.com/repos/bobthecow/psysh/zipball/1b801844becfe648985372cb4b12ad6840245ace",
                "reference": "1b801844becfe648985372cb4b12ad6840245ace",
                "shasum": ""
            },
            "require": {
                "ext-json": "*",
                "ext-tokenizer": "*",
                "nikic/php-parser": "^5.0 || ^4.0",
                "php": "^8.0 || ^7.4",
                "symfony/console": "^7.0 || ^6.0 || ^5.0 || ^4.0 || ^3.4",
                "symfony/var-dumper": "^7.0 || ^6.0 || ^5.0 || ^4.0 || ^3.4"
            },
            "conflict": {
                "symfony/console": "4.4.37 || 5.3.14 || 5.3.15 || 5.4.3 || 5.4.4 || 6.0.3 || 6.0.4"
            },
            "require-dev": {
                "bamarni/composer-bin-plugin": "^1.2"
            },
            "suggest": {
                "ext-pcntl": "Enabling the PCNTL extension makes PsySH a lot happier :)",
                "ext-pdo-sqlite": "The doc command requires SQLite to work.",
                "ext-posix": "If you have PCNTL, you'll want the POSIX extension as well."
            },
            "bin": [
                "bin/psysh"
            ],
            "type": "library",
            "extra": {
                "bamarni-bin": {
                    "bin-links": false,
                    "forward-command": false
                },
                "branch-alias": {
                    "dev-main": "0.12.x-dev"
                }
            },
            "autoload": {
                "files": [
                    "src/functions.php"
                ],
                "psr-4": {
                    "Psy\\": "src/"
                }
            },
            "notification-url": "https://packagist.org/downloads/",
            "license": [
                "MIT"
            ],
            "authors": [
                {
                    "name": "Justin Hileman",
                    "email": "justin@justinhileman.info",
                    "homepage": "http://justinhileman.com"
                }
            ],
            "description": "An interactive shell for modern PHP.",
            "homepage": "http://psysh.org",
            "keywords": [
                "REPL",
                "console",
                "interactive",
                "shell"
            ],
            "support": {
                "issues": "https://github.com/bobthecow/psysh/issues",
                "source": "https://github.com/bobthecow/psysh/tree/v0.12.9"
            },
            "time": "2025-06-23T02:35:06+00:00"
        },
        {
            "name": "ralouphie/getallheaders",
            "version": "3.0.3",
            "source": {
                "type": "git",
                "url": "https://github.com/ralouphie/getallheaders.git",
                "reference": "120b605dfeb996808c31b6477290a714d356e822"
            },
            "dist": {
                "type": "zip",
                "url": "https://api.github.com/repos/ralouphie/getallheaders/zipball/120b605dfeb996808c31b6477290a714d356e822",
                "reference": "120b605dfeb996808c31b6477290a714d356e822",
                "shasum": ""
            },
            "require": {
                "php": ">=5.6"
            },
            "require-dev": {
                "php-coveralls/php-coveralls": "^2.1",
                "phpunit/phpunit": "^5 || ^6.5"
            },
            "type": "library",
            "autoload": {
                "files": [
                    "src/getallheaders.php"
                ]
            },
            "notification-url": "https://packagist.org/downloads/",
            "license": [
                "MIT"
            ],
            "authors": [
                {
                    "name": "Ralph Khattar",
                    "email": "ralph.khattar@gmail.com"
                }
            ],
            "description": "A polyfill for getallheaders.",
            "support": {
                "issues": "https://github.com/ralouphie/getallheaders/issues",
                "source": "https://github.com/ralouphie/getallheaders/tree/develop"
            },
            "time": "2019-03-08T08:55:37+00:00"
        },
        {
            "name": "ralouphie/mimey",
            "version": "1.0.2",
            "source": {
                "type": "git",
                "url": "https://github.com/ralouphie/mimey.git",
                "reference": "2a0e997c733b7c2f9f8b61cafb006fd5fb9fa15a"
            },
            "dist": {
                "type": "zip",
                "url": "https://api.github.com/repos/ralouphie/mimey/zipball/2a0e997c733b7c2f9f8b61cafb006fd5fb9fa15a",
                "reference": "2a0e997c733b7c2f9f8b61cafb006fd5fb9fa15a",
                "shasum": ""
            },
            "require": {
                "php": ">=5.3"
            },
            "require-dev": {
                "phpunit/phpunit": "~3.7.0",
                "satooshi/php-coveralls": ">=1.0"
            },
            "type": "library",
            "autoload": {
                "psr-4": {
                    "Mimey\\": "src/"
                }
            },
            "notification-url": "https://packagist.org/downloads/",
            "license": [
                "MIT"
            ],
            "authors": [
                {
                    "name": "Ralph Khattar",
                    "email": "ralph.khattar@gmail.com"
                }
            ],
            "description": "PHP package for converting file extensions to MIME types and vice versa.",
            "support": {
                "issues": "https://github.com/ralouphie/mimey/issues",
                "source": "https://github.com/ralouphie/mimey/tree/master"
            },
            "time": "2016-09-28T03:36:23+00:00"
        },
        {
            "name": "ramsey/collection",
            "version": "2.1.1",
            "source": {
                "type": "git",
                "url": "https://github.com/ramsey/collection.git",
                "reference": "344572933ad0181accbf4ba763e85a0306a8c5e2"
            },
            "dist": {
                "type": "zip",
                "url": "https://api.github.com/repos/ramsey/collection/zipball/344572933ad0181accbf4ba763e85a0306a8c5e2",
                "reference": "344572933ad0181accbf4ba763e85a0306a8c5e2",
                "shasum": ""
            },
            "require": {
                "php": "^8.1"
            },
            "require-dev": {
                "captainhook/plugin-composer": "^5.3",
                "ergebnis/composer-normalize": "^2.45",
                "fakerphp/faker": "^1.24",
                "hamcrest/hamcrest-php": "^2.0",
                "jangregor/phpstan-prophecy": "^2.1",
                "mockery/mockery": "^1.6",
                "php-parallel-lint/php-console-highlighter": "^1.0",
                "php-parallel-lint/php-parallel-lint": "^1.4",
                "phpspec/prophecy-phpunit": "^2.3",
                "phpstan/extension-installer": "^1.4",
                "phpstan/phpstan": "^2.1",
                "phpstan/phpstan-mockery": "^2.0",
                "phpstan/phpstan-phpunit": "^2.0",
                "phpunit/phpunit": "^10.5",
                "ramsey/coding-standard": "^2.3",
                "ramsey/conventional-commits": "^1.6",
                "roave/security-advisories": "dev-latest"
            },
            "type": "library",
            "extra": {
                "captainhook": {
                    "force-install": true
                },
                "ramsey/conventional-commits": {
                    "configFile": "conventional-commits.json"
                }
            },
            "autoload": {
                "psr-4": {
                    "Ramsey\\Collection\\": "src/"
                }
            },
            "notification-url": "https://packagist.org/downloads/",
            "license": [
                "MIT"
            ],
            "authors": [
                {
                    "name": "Ben Ramsey",
                    "email": "ben@benramsey.com",
                    "homepage": "https://benramsey.com"
                }
            ],
            "description": "A PHP library for representing and manipulating collections.",
            "keywords": [
                "array",
                "collection",
                "hash",
                "map",
                "queue",
                "set"
            ],
            "support": {
                "issues": "https://github.com/ramsey/collection/issues",
                "source": "https://github.com/ramsey/collection/tree/2.1.1"
            },
            "time": "2025-03-22T05:38:12+00:00"
        },
        {
            "name": "ramsey/uuid",
            "version": "4.9.0",
            "source": {
                "type": "git",
                "url": "https://github.com/ramsey/uuid.git",
                "reference": "4e0e23cc785f0724a0e838279a9eb03f28b092a0"
            },
            "dist": {
                "type": "zip",
                "url": "https://api.github.com/repos/ramsey/uuid/zipball/4e0e23cc785f0724a0e838279a9eb03f28b092a0",
                "reference": "4e0e23cc785f0724a0e838279a9eb03f28b092a0",
                "shasum": ""
            },
            "require": {
                "brick/math": "^0.8.8 || ^0.9 || ^0.10 || ^0.11 || ^0.12 || ^0.13",
                "php": "^8.0",
                "ramsey/collection": "^1.2 || ^2.0"
            },
            "replace": {
                "rhumsaa/uuid": "self.version"
            },
            "require-dev": {
                "captainhook/captainhook": "^5.25",
                "captainhook/plugin-composer": "^5.3",
                "dealerdirect/phpcodesniffer-composer-installer": "^1.0",
                "ergebnis/composer-normalize": "^2.47",
                "mockery/mockery": "^1.6",
                "paragonie/random-lib": "^2",
                "php-mock/php-mock": "^2.6",
                "php-mock/php-mock-mockery": "^1.5",
                "php-parallel-lint/php-parallel-lint": "^1.4.0",
                "phpbench/phpbench": "^1.2.14",
                "phpstan/extension-installer": "^1.4",
                "phpstan/phpstan": "^2.1",
                "phpstan/phpstan-mockery": "^2.0",
                "phpstan/phpstan-phpunit": "^2.0",
                "phpunit/phpunit": "^9.6",
                "slevomat/coding-standard": "^8.18",
                "squizlabs/php_codesniffer": "^3.13"
            },
            "suggest": {
                "ext-bcmath": "Enables faster math with arbitrary-precision integers using BCMath.",
                "ext-gmp": "Enables faster math with arbitrary-precision integers using GMP.",
                "ext-uuid": "Enables the use of PeclUuidTimeGenerator and PeclUuidRandomGenerator.",
                "paragonie/random-lib": "Provides RandomLib for use with the RandomLibAdapter",
                "ramsey/uuid-doctrine": "Allows the use of Ramsey\\Uuid\\Uuid as Doctrine field type."
            },
            "type": "library",
            "extra": {
                "captainhook": {
                    "force-install": true
                }
            },
            "autoload": {
                "files": [
                    "src/functions.php"
                ],
                "psr-4": {
                    "Ramsey\\Uuid\\": "src/"
                }
            },
            "notification-url": "https://packagist.org/downloads/",
            "license": [
                "MIT"
            ],
            "description": "A PHP library for generating and working with universally unique identifiers (UUIDs).",
            "keywords": [
                "guid",
                "identifier",
                "uuid"
            ],
            "support": {
                "issues": "https://github.com/ramsey/uuid/issues",
                "source": "https://github.com/ramsey/uuid/tree/4.9.0"
            },
            "time": "2025-06-25T14:20:11+00:00"
        },
        {
            "name": "redberry/page-builder-plugin",
            "version": "v1.1.1",
            "source": {
                "type": "git",
                "url": "https://github.com/RedberryProducts/filament-page-builder-plugin.git",
                "reference": "017c3380614d3c4dc0a52a9ae38905de2a302c81"
            },
            "dist": {
                "type": "zip",
                "url": "https://api.github.com/repos/RedberryProducts/filament-page-builder-plugin/zipball/017c3380614d3c4dc0a52a9ae38905de2a302c81",
                "reference": "017c3380614d3c4dc0a52a9ae38905de2a302c81",
                "shasum": ""
            },
            "require": {
                "filament/filament": "^3.",
                "php": "^8.1|^8.2|^8.3|^8.4",
                "spatie/laravel-package-tools": "^1.15.0"
            },
            "require-dev": {
                "laravel/pint": "^1.0",
                "nunomaduro/collision": "^7.9||^8.0",
                "nunomaduro/larastan": "^2.0.1||^3.0",
                "orchestra/testbench": "^10.0.0||^9.0||^8.35",
                "pestphp/pest": "^3.1||^2.0",
                "pestphp/pest-plugin-arch": "^3.0||^2.0",
                "pestphp/pest-plugin-laravel": "^3.0||^2.0",
                "pestphp/pest-plugin-livewire": "^2.1||^3.0",
                "phpstan/extension-installer": "^1.1||^2.0",
                "phpstan/phpstan-deprecation-rules": "^2.0||^1.0",
                "phpstan/phpstan-phpunit": "^2.0||^1.0",
                "spatie/laravel-ray": "^1.26"
            },
            "type": "library",
            "extra": {
                "laravel": {
                    "aliases": {
                        "PageBuilderPlugin": "Redberry\\PageBuilderPlugin\\Facades\\PageBuilderPlugin"
                    },
                    "providers": [
                        "Redberry\\PageBuilderPlugin\\PageBuilderPluginServiceProvider"
                    ]
                }
            },
            "autoload": {
                "psr-4": {
                    "Redberry\\PageBuilderPlugin\\": "src/",
                    "Redberry\\PageBuilderPlugin\\Database\\Factories\\": "database/factories/"
                }
            },
            "notification-url": "https://packagist.org/downloads/",
            "license": [
                "MIT"
            ],
            "authors": [
                {
                    "name": "redberry",
                    "email": "hello@redberry.ge",
                    "role": "Developer"
                }
            ],
            "description": "Page builder plugin for filamentphp admin panel to build pages using blocks.",
            "homepage": "https://github.com/redberryproducts/page-builder-plugin",
            "keywords": [
                "filament",
                "filamnetphp",
                "laravel",
                "page-builder-plugin",
                "redberry"
            ],
            "support": {
                "issues": "https://github.com/redberryproducts/page-builder-plugin/issues",
                "source": "https://github.com/redberryproducts/page-builder-plugin"
            },
            "funding": [
                {
                    "url": "https://github.com/RedberryProducts",
                    "type": "github"
                }
            ],
            "time": "2025-07-08T15:24:08+00:00"
        },
        {
            "name": "ryangjchandler/blade-capture-directive",
            "version": "v1.1.0",
            "source": {
                "type": "git",
                "url": "https://github.com/ryangjchandler/blade-capture-directive.git",
                "reference": "bbb1513dfd89eaec87a47fe0c449a7e3d4a1976d"
            },
            "dist": {
                "type": "zip",
                "url": "https://api.github.com/repos/ryangjchandler/blade-capture-directive/zipball/bbb1513dfd89eaec87a47fe0c449a7e3d4a1976d",
                "reference": "bbb1513dfd89eaec87a47fe0c449a7e3d4a1976d",
                "shasum": ""
            },
            "require": {
                "illuminate/contracts": "^10.0|^11.0|^12.0",
                "php": "^8.1",
                "spatie/laravel-package-tools": "^1.9.2"
            },
            "require-dev": {
                "nunomaduro/collision": "^7.0|^8.0",
                "nunomaduro/larastan": "^2.0|^3.0",
                "orchestra/testbench": "^8.0|^9.0|^10.0",
                "pestphp/pest": "^2.0|^3.7",
                "pestphp/pest-plugin-laravel": "^2.0|^3.1",
                "phpstan/extension-installer": "^1.1",
                "phpstan/phpstan-deprecation-rules": "^1.0|^2.0",
                "phpstan/phpstan-phpunit": "^1.0|^2.0",
                "phpunit/phpunit": "^10.0|^11.5.3",
                "spatie/laravel-ray": "^1.26"
            },
            "type": "library",
            "extra": {
                "laravel": {
                    "aliases": {
                        "BladeCaptureDirective": "RyanChandler\\BladeCaptureDirective\\Facades\\BladeCaptureDirective"
                    },
                    "providers": [
                        "RyanChandler\\BladeCaptureDirective\\BladeCaptureDirectiveServiceProvider"
                    ]
                }
            },
            "autoload": {
                "psr-4": {
                    "RyanChandler\\BladeCaptureDirective\\": "src",
                    "RyanChandler\\BladeCaptureDirective\\Database\\Factories\\": "database/factories"
                }
            },
            "notification-url": "https://packagist.org/downloads/",
            "license": [
                "MIT"
            ],
            "authors": [
                {
                    "name": "Ryan Chandler",
                    "email": "support@ryangjchandler.co.uk",
                    "role": "Developer"
                }
            ],
            "description": "Create inline partials in your Blade templates with ease.",
            "homepage": "https://github.com/ryangjchandler/blade-capture-directive",
            "keywords": [
                "blade-capture-directive",
                "laravel",
                "ryangjchandler"
            ],
            "support": {
                "issues": "https://github.com/ryangjchandler/blade-capture-directive/issues",
                "source": "https://github.com/ryangjchandler/blade-capture-directive/tree/v1.1.0"
            },
            "funding": [
                {
                    "url": "https://github.com/ryangjchandler",
                    "type": "github"
                }
            ],
            "time": "2025-02-25T09:09:36+00:00"
        },
        {
            "name": "spatie/backtrace",
            "version": "1.7.4",
            "source": {
                "type": "git",
                "url": "https://github.com/spatie/backtrace.git",
                "reference": "cd37a49fce7137359ac30ecc44ef3e16404cccbe"
            },
            "dist": {
                "type": "zip",
                "url": "https://api.github.com/repos/spatie/backtrace/zipball/cd37a49fce7137359ac30ecc44ef3e16404cccbe",
                "reference": "cd37a49fce7137359ac30ecc44ef3e16404cccbe",
                "shasum": ""
            },
            "require": {
                "php": "^7.3 || ^8.0"
            },
            "require-dev": {
                "ext-json": "*",
                "laravel/serializable-closure": "^1.3 || ^2.0",
                "phpunit/phpunit": "^9.3 || ^11.4.3",
                "spatie/phpunit-snapshot-assertions": "^4.2 || ^5.1.6",
                "symfony/var-dumper": "^5.1 || ^6.0 || ^7.0"
            },
            "type": "library",
            "autoload": {
                "psr-4": {
                    "Spatie\\Backtrace\\": "src"
                }
            },
            "notification-url": "https://packagist.org/downloads/",
            "license": [
                "MIT"
            ],
            "authors": [
                {
                    "name": "Freek Van de Herten",
                    "email": "freek@spatie.be",
                    "homepage": "https://spatie.be",
                    "role": "Developer"
                }
            ],
            "description": "A better backtrace",
            "homepage": "https://github.com/spatie/backtrace",
            "keywords": [
                "Backtrace",
                "spatie"
            ],
            "support": {
                "source": "https://github.com/spatie/backtrace/tree/1.7.4"
            },
            "funding": [
                {
                    "url": "https://github.com/sponsors/spatie",
                    "type": "github"
                },
                {
                    "url": "https://spatie.be/open-source/support-us",
                    "type": "other"
                }
            ],
            "time": "2025-05-08T15:41:09+00:00"
        },
        {
            "name": "spatie/color",
            "version": "1.8.0",
            "source": {
                "type": "git",
                "url": "https://github.com/spatie/color.git",
                "reference": "142af7fec069a420babea80a5412eb2f646dcd8c"
            },
            "dist": {
                "type": "zip",
                "url": "https://api.github.com/repos/spatie/color/zipball/142af7fec069a420babea80a5412eb2f646dcd8c",
                "reference": "142af7fec069a420babea80a5412eb2f646dcd8c",
                "shasum": ""
            },
            "require": {
                "php": "^7.3|^8.0"
            },
            "require-dev": {
                "pestphp/pest": "^1.22",
                "phpunit/phpunit": "^6.5||^9.0"
            },
            "type": "library",
            "autoload": {
                "psr-4": {
                    "Spatie\\Color\\": "src"
                }
            },
            "notification-url": "https://packagist.org/downloads/",
            "license": [
                "MIT"
            ],
            "authors": [
                {
                    "name": "Sebastian De Deyne",
                    "email": "sebastian@spatie.be",
                    "homepage": "https://spatie.be",
                    "role": "Developer"
                }
            ],
            "description": "A little library to handle color conversions",
            "homepage": "https://github.com/spatie/color",
            "keywords": [
                "color",
                "conversion",
                "rgb",
                "spatie"
            ],
            "support": {
                "issues": "https://github.com/spatie/color/issues",
                "source": "https://github.com/spatie/color/tree/1.8.0"
            },
            "funding": [
                {
                    "url": "https://github.com/spatie",
                    "type": "github"
                }
            ],
            "time": "2025-02-10T09:22:41+00:00"
        },
        {
            "name": "spatie/eloquent-sortable",
            "version": "4.5.0",
            "source": {
                "type": "git",
                "url": "https://github.com/spatie/eloquent-sortable.git",
                "reference": "76c8fbc79e1d5eec85e7145e46c7f0a65e1f4cda"
            },
            "dist": {
                "type": "zip",
                "url": "https://api.github.com/repos/spatie/eloquent-sortable/zipball/76c8fbc79e1d5eec85e7145e46c7f0a65e1f4cda",
                "reference": "76c8fbc79e1d5eec85e7145e46c7f0a65e1f4cda",
                "shasum": ""
            },
            "require": {
                "illuminate/database": "^9.31|^10.0|^11.0|^12.0",
                "illuminate/support": "^9.31|^10.0|^11.0|^12.0",
                "nesbot/carbon": "^2.63|^3.0",
                "php": "^8.1",
                "spatie/laravel-package-tools": "^1.9"
            },
            "require-dev": {
                "orchestra/testbench": "^7.0|^8.0|^9.0|^10.0",
                "phpunit/phpunit": "^9.5|^10.0|^11.5.3"
            },
            "type": "library",
            "extra": {
                "laravel": {
                    "providers": [
                        "Spatie\\EloquentSortable\\EloquentSortableServiceProvider"
                    ]
                }
            },
            "autoload": {
                "psr-4": {
                    "Spatie\\EloquentSortable\\": "src/"
                }
            },
            "notification-url": "https://packagist.org/downloads/",
            "license": [
                "MIT"
            ],
            "authors": [
                {
                    "name": "Freek Van der Herten",
                    "email": "freek@spatie.be"
                }
            ],
            "description": "Sortable behaviour for eloquent models",
            "homepage": "https://github.com/spatie/eloquent-sortable",
            "keywords": [
                "behaviour",
                "eloquent",
                "laravel",
                "model",
                "sort",
                "sortable"
            ],
            "support": {
                "issues": "https://github.com/spatie/eloquent-sortable/issues",
                "source": "https://github.com/spatie/eloquent-sortable/tree/4.5.0"
            },
            "funding": [
                {
                    "url": "https://spatie.be/open-source/support-us",
                    "type": "custom"
                },
                {
                    "url": "https://github.com/spatie",
                    "type": "github"
                }
            ],
            "time": "2025-06-03T12:41:10+00:00"
        },
        {
            "name": "spatie/error-solutions",
            "version": "1.1.3",
            "source": {
                "type": "git",
                "url": "https://github.com/spatie/error-solutions.git",
                "reference": "e495d7178ca524f2dd0fe6a1d99a1e608e1c9936"
            },
            "dist": {
                "type": "zip",
                "url": "https://api.github.com/repos/spatie/error-solutions/zipball/e495d7178ca524f2dd0fe6a1d99a1e608e1c9936",
                "reference": "e495d7178ca524f2dd0fe6a1d99a1e608e1c9936",
                "shasum": ""
            },
            "require": {
                "php": "^8.0"
            },
            "require-dev": {
                "illuminate/broadcasting": "^10.0|^11.0|^12.0",
                "illuminate/cache": "^10.0|^11.0|^12.0",
                "illuminate/support": "^10.0|^11.0|^12.0",
                "livewire/livewire": "^2.11|^3.5.20",
                "openai-php/client": "^0.10.1",
                "orchestra/testbench": "8.22.3|^9.0|^10.0",
                "pestphp/pest": "^2.20|^3.0",
                "phpstan/phpstan": "^2.1",
                "psr/simple-cache": "^3.0",
                "psr/simple-cache-implementation": "^3.0",
                "spatie/ray": "^1.28",
                "symfony/cache": "^5.4|^6.0|^7.0",
                "symfony/process": "^5.4|^6.0|^7.0",
                "vlucas/phpdotenv": "^5.5"
            },
            "suggest": {
                "openai-php/client": "Require get solutions from OpenAI",
                "simple-cache-implementation": "To cache solutions from OpenAI"
            },
            "type": "library",
            "autoload": {
                "psr-4": {
                    "Spatie\\Ignition\\": "legacy/ignition",
                    "Spatie\\ErrorSolutions\\": "src",
                    "Spatie\\LaravelIgnition\\": "legacy/laravel-ignition"
                }
            },
            "notification-url": "https://packagist.org/downloads/",
            "license": [
                "MIT"
            ],
            "authors": [
                {
                    "name": "Ruben Van Assche",
                    "email": "ruben@spatie.be",
                    "role": "Developer"
                }
            ],
            "description": "This is my package error-solutions",
            "homepage": "https://github.com/spatie/error-solutions",
            "keywords": [
                "error-solutions",
                "spatie"
            ],
            "support": {
                "issues": "https://github.com/spatie/error-solutions/issues",
                "source": "https://github.com/spatie/error-solutions/tree/1.1.3"
            },
            "funding": [
                {
                    "url": "https://github.com/Spatie",
                    "type": "github"
                }
            ],
            "time": "2025-02-14T12:29:50+00:00"
        },
        {
            "name": "spatie/flare-client-php",
            "version": "1.10.1",
            "source": {
                "type": "git",
                "url": "https://github.com/spatie/flare-client-php.git",
                "reference": "bf1716eb98bd689451b071548ae9e70738dce62f"
            },
            "dist": {
                "type": "zip",
                "url": "https://api.github.com/repos/spatie/flare-client-php/zipball/bf1716eb98bd689451b071548ae9e70738dce62f",
                "reference": "bf1716eb98bd689451b071548ae9e70738dce62f",
                "shasum": ""
            },
            "require": {
                "illuminate/pipeline": "^8.0|^9.0|^10.0|^11.0|^12.0",
                "php": "^8.0",
                "spatie/backtrace": "^1.6.1",
                "symfony/http-foundation": "^5.2|^6.0|^7.0",
                "symfony/mime": "^5.2|^6.0|^7.0",
                "symfony/process": "^5.2|^6.0|^7.0",
                "symfony/var-dumper": "^5.2|^6.0|^7.0"
            },
            "require-dev": {
                "dms/phpunit-arraysubset-asserts": "^0.5.0",
                "pestphp/pest": "^1.20|^2.0",
                "phpstan/extension-installer": "^1.1",
                "phpstan/phpstan-deprecation-rules": "^1.0",
                "phpstan/phpstan-phpunit": "^1.0",
                "spatie/pest-plugin-snapshots": "^1.0|^2.0"
            },
            "type": "library",
            "extra": {
                "branch-alias": {
                    "dev-main": "1.3.x-dev"
                }
            },
            "autoload": {
                "files": [
                    "src/helpers.php"
                ],
                "psr-4": {
                    "Spatie\\FlareClient\\": "src"
                }
            },
            "notification-url": "https://packagist.org/downloads/",
            "license": [
                "MIT"
            ],
            "description": "Send PHP errors to Flare",
            "homepage": "https://github.com/spatie/flare-client-php",
            "keywords": [
                "exception",
                "flare",
                "reporting",
                "spatie"
            ],
            "support": {
                "issues": "https://github.com/spatie/flare-client-php/issues",
                "source": "https://github.com/spatie/flare-client-php/tree/1.10.1"
            },
            "funding": [
                {
                    "url": "https://github.com/spatie",
                    "type": "github"
                }
            ],
            "time": "2025-02-14T13:42:06+00:00"
        },
        {
            "name": "spatie/ignition",
            "version": "1.15.1",
            "source": {
                "type": "git",
                "url": "https://github.com/spatie/ignition.git",
                "reference": "31f314153020aee5af3537e507fef892ffbf8c85"
            },
            "dist": {
                "type": "zip",
                "url": "https://api.github.com/repos/spatie/ignition/zipball/31f314153020aee5af3537e507fef892ffbf8c85",
                "reference": "31f314153020aee5af3537e507fef892ffbf8c85",
                "shasum": ""
            },
            "require": {
                "ext-json": "*",
                "ext-mbstring": "*",
                "php": "^8.0",
                "spatie/error-solutions": "^1.0",
                "spatie/flare-client-php": "^1.7",
                "symfony/console": "^5.4|^6.0|^7.0",
                "symfony/var-dumper": "^5.4|^6.0|^7.0"
            },
            "require-dev": {
                "illuminate/cache": "^9.52|^10.0|^11.0|^12.0",
                "mockery/mockery": "^1.4",
                "pestphp/pest": "^1.20|^2.0",
                "phpstan/extension-installer": "^1.1",
                "phpstan/phpstan-deprecation-rules": "^1.0",
                "phpstan/phpstan-phpunit": "^1.0",
                "psr/simple-cache-implementation": "*",
                "symfony/cache": "^5.4|^6.0|^7.0",
                "symfony/process": "^5.4|^6.0|^7.0",
                "vlucas/phpdotenv": "^5.5"
            },
            "suggest": {
                "openai-php/client": "Require get solutions from OpenAI",
                "simple-cache-implementation": "To cache solutions from OpenAI"
            },
            "type": "library",
            "extra": {
                "branch-alias": {
                    "dev-main": "1.5.x-dev"
                }
            },
            "autoload": {
                "psr-4": {
                    "Spatie\\Ignition\\": "src"
                }
            },
            "notification-url": "https://packagist.org/downloads/",
            "license": [
                "MIT"
            ],
            "authors": [
                {
                    "name": "Spatie",
                    "email": "info@spatie.be",
                    "role": "Developer"
                }
            ],
            "description": "A beautiful error page for PHP applications.",
            "homepage": "https://flareapp.io/ignition",
            "keywords": [
                "error",
                "flare",
                "laravel",
                "page"
            ],
            "support": {
                "docs": "https://flareapp.io/docs/ignition-for-laravel/introduction",
                "forum": "https://twitter.com/flareappio",
                "issues": "https://github.com/spatie/ignition/issues",
                "source": "https://github.com/spatie/ignition"
            },
            "funding": [
                {
                    "url": "https://github.com/spatie",
                    "type": "github"
                }
            ],
            "time": "2025-02-21T14:31:39+00:00"
        },
        {
            "name": "spatie/image",
            "version": "3.8.5",
            "source": {
                "type": "git",
                "url": "https://github.com/spatie/image.git",
                "reference": "a63f60b7387ebeacab463e79a95deb7ffed75430"
            },
            "dist": {
                "type": "zip",
                "url": "https://api.github.com/repos/spatie/image/zipball/a63f60b7387ebeacab463e79a95deb7ffed75430",
                "reference": "a63f60b7387ebeacab463e79a95deb7ffed75430",
                "shasum": ""
            },
            "require": {
                "ext-exif": "*",
                "ext-json": "*",
                "ext-mbstring": "*",
                "php": "^8.2",
                "spatie/image-optimizer": "^1.7.5",
                "spatie/temporary-directory": "^2.2",
                "symfony/process": "^6.4|^7.0"
            },
            "require-dev": {
                "ext-gd": "*",
                "ext-imagick": "*",
                "laravel/sail": "^1.34",
                "pestphp/pest": "^2.28",
                "phpstan/phpstan": "^1.10.50",
                "spatie/pest-plugin-snapshots": "^2.1",
                "spatie/pixelmatch-php": "^1.0",
                "spatie/ray": "^1.40.1",
                "symfony/var-dumper": "^6.4|7.0"
            },
            "type": "library",
            "autoload": {
                "psr-4": {
                    "Spatie\\Image\\": "src"
                }
            },
            "notification-url": "https://packagist.org/downloads/",
            "license": [
                "MIT"
            ],
            "authors": [
                {
                    "name": "Freek Van der Herten",
                    "email": "freek@spatie.be",
                    "homepage": "https://spatie.be",
                    "role": "Developer"
                }
            ],
            "description": "Manipulate images with an expressive API",
            "homepage": "https://github.com/spatie/image",
            "keywords": [
                "image",
                "spatie"
            ],
            "support": {
                "source": "https://github.com/spatie/image/tree/3.8.5"
            },
            "funding": [
                {
                    "url": "https://spatie.be/open-source/support-us",
                    "type": "custom"
                },
                {
                    "url": "https://github.com/spatie",
                    "type": "github"
                }
            ],
            "time": "2025-06-27T12:44:55+00:00"
        },
        {
            "name": "spatie/image-optimizer",
            "version": "1.8.0",
            "source": {
                "type": "git",
                "url": "https://github.com/spatie/image-optimizer.git",
                "reference": "4fd22035e81d98fffced65a8c20d9ec4daa9671c"
            },
            "dist": {
                "type": "zip",
                "url": "https://api.github.com/repos/spatie/image-optimizer/zipball/4fd22035e81d98fffced65a8c20d9ec4daa9671c",
                "reference": "4fd22035e81d98fffced65a8c20d9ec4daa9671c",
                "shasum": ""
            },
            "require": {
                "ext-fileinfo": "*",
                "php": "^7.3|^8.0",
                "psr/log": "^1.0 | ^2.0 | ^3.0",
                "symfony/process": "^4.2|^5.0|^6.0|^7.0"
            },
            "require-dev": {
                "pestphp/pest": "^1.21",
                "phpunit/phpunit": "^8.5.21|^9.4.4",
                "symfony/var-dumper": "^4.2|^5.0|^6.0|^7.0"
            },
            "type": "library",
            "autoload": {
                "psr-4": {
                    "Spatie\\ImageOptimizer\\": "src"
                }
            },
            "notification-url": "https://packagist.org/downloads/",
            "license": [
                "MIT"
            ],
            "authors": [
                {
                    "name": "Freek Van der Herten",
                    "email": "freek@spatie.be",
                    "homepage": "https://spatie.be",
                    "role": "Developer"
                }
            ],
            "description": "Easily optimize images using PHP",
            "homepage": "https://github.com/spatie/image-optimizer",
            "keywords": [
                "image-optimizer",
                "spatie"
            ],
            "support": {
                "issues": "https://github.com/spatie/image-optimizer/issues",
                "source": "https://github.com/spatie/image-optimizer/tree/1.8.0"
            },
            "time": "2024-11-04T08:24:54+00:00"
        },
        {
            "name": "spatie/invade",
            "version": "2.1.0",
            "source": {
                "type": "git",
                "url": "https://github.com/spatie/invade.git",
                "reference": "b920f6411d21df4e8610a138e2e87ae4957d7f63"
            },
            "dist": {
                "type": "zip",
                "url": "https://api.github.com/repos/spatie/invade/zipball/b920f6411d21df4e8610a138e2e87ae4957d7f63",
                "reference": "b920f6411d21df4e8610a138e2e87ae4957d7f63",
                "shasum": ""
            },
            "require": {
                "php": "^8.0"
            },
            "require-dev": {
                "pestphp/pest": "^1.20",
                "phpstan/phpstan": "^1.4",
                "spatie/ray": "^1.28"
            },
            "type": "library",
            "autoload": {
                "files": [
                    "src/functions.php"
                ],
                "psr-4": {
                    "Spatie\\Invade\\": "src"
                }
            },
            "notification-url": "https://packagist.org/downloads/",
            "license": [
                "MIT"
            ],
            "authors": [
                {
                    "name": "Freek Van der Herten",
                    "email": "freek@spatie.be",
                    "role": "Developer"
                }
            ],
            "description": "A PHP function to work with private properties and methods",
            "homepage": "https://github.com/spatie/invade",
            "keywords": [
                "invade",
                "spatie"
            ],
            "support": {
                "source": "https://github.com/spatie/invade/tree/2.1.0"
            },
            "funding": [
                {
                    "url": "https://github.com/spatie",
                    "type": "github"
                }
            ],
            "time": "2024-05-17T09:06:10+00:00"
        },
        {
            "name": "spatie/laravel-ignition",
            "version": "2.9.1",
            "source": {
                "type": "git",
                "url": "https://github.com/spatie/laravel-ignition.git",
                "reference": "1baee07216d6748ebd3a65ba97381b051838707a"
            },
            "dist": {
                "type": "zip",
                "url": "https://api.github.com/repos/spatie/laravel-ignition/zipball/1baee07216d6748ebd3a65ba97381b051838707a",
                "reference": "1baee07216d6748ebd3a65ba97381b051838707a",
                "shasum": ""
            },
            "require": {
                "ext-curl": "*",
                "ext-json": "*",
                "ext-mbstring": "*",
                "illuminate/support": "^10.0|^11.0|^12.0",
                "php": "^8.1",
                "spatie/ignition": "^1.15",
                "symfony/console": "^6.2.3|^7.0",
                "symfony/var-dumper": "^6.2.3|^7.0"
            },
            "require-dev": {
                "livewire/livewire": "^2.11|^3.3.5",
                "mockery/mockery": "^1.5.1",
                "openai-php/client": "^0.8.1|^0.10",
                "orchestra/testbench": "8.22.3|^9.0|^10.0",
                "pestphp/pest": "^2.34|^3.7",
                "phpstan/extension-installer": "^1.3.1",
                "phpstan/phpstan-deprecation-rules": "^1.1.1|^2.0",
                "phpstan/phpstan-phpunit": "^1.3.16|^2.0",
                "vlucas/phpdotenv": "^5.5"
            },
            "suggest": {
                "openai-php/client": "Require get solutions from OpenAI",
                "psr/simple-cache-implementation": "Needed to cache solutions from OpenAI"
            },
            "type": "library",
            "extra": {
                "laravel": {
                    "aliases": {
                        "Flare": "Spatie\\LaravelIgnition\\Facades\\Flare"
                    },
                    "providers": [
                        "Spatie\\LaravelIgnition\\IgnitionServiceProvider"
                    ]
                }
            },
            "autoload": {
                "files": [
                    "src/helpers.php"
                ],
                "psr-4": {
                    "Spatie\\LaravelIgnition\\": "src"
                }
            },
            "notification-url": "https://packagist.org/downloads/",
            "license": [
                "MIT"
            ],
            "authors": [
                {
                    "name": "Spatie",
                    "email": "info@spatie.be",
                    "role": "Developer"
                }
            ],
            "description": "A beautiful error page for Laravel applications.",
            "homepage": "https://flareapp.io/ignition",
            "keywords": [
                "error",
                "flare",
                "laravel",
                "page"
            ],
            "support": {
                "docs": "https://flareapp.io/docs/ignition-for-laravel/introduction",
                "forum": "https://twitter.com/flareappio",
                "issues": "https://github.com/spatie/laravel-ignition/issues",
                "source": "https://github.com/spatie/laravel-ignition"
            },
            "funding": [
                {
                    "url": "https://github.com/spatie",
                    "type": "github"
                }
            ],
            "time": "2025-02-20T13:13:55+00:00"
        },
        {
            "name": "spatie/laravel-medialibrary",
            "version": "11.13.0",
            "source": {
                "type": "git",
                "url": "https://github.com/spatie/laravel-medialibrary.git",
                "reference": "e2324b2f138ec41181089a7dcf28489be93ede53"
            },
            "dist": {
                "type": "zip",
                "url": "https://api.github.com/repos/spatie/laravel-medialibrary/zipball/e2324b2f138ec41181089a7dcf28489be93ede53",
                "reference": "e2324b2f138ec41181089a7dcf28489be93ede53",
                "shasum": ""
            },
            "require": {
                "composer/semver": "^3.4",
                "ext-exif": "*",
                "ext-fileinfo": "*",
                "ext-json": "*",
                "illuminate/bus": "^10.2|^11.0|^12.0",
                "illuminate/conditionable": "^10.2|^11.0|^12.0",
                "illuminate/console": "^10.2|^11.0|^12.0",
                "illuminate/database": "^10.2|^11.0|^12.0",
                "illuminate/pipeline": "^10.2|^11.0|^12.0",
                "illuminate/support": "^10.2|^11.0|^12.0",
                "maennchen/zipstream-php": "^3.1",
                "php": "^8.2",
                "spatie/image": "^3.3.2",
                "spatie/laravel-package-tools": "^1.16.1",
                "spatie/temporary-directory": "^2.2",
                "symfony/console": "^6.4.1|^7.0"
            },
            "conflict": {
                "php-ffmpeg/php-ffmpeg": "<0.6.1"
            },
            "require-dev": {
                "aws/aws-sdk-php": "^3.293.10",
                "ext-imagick": "*",
                "ext-pdo_sqlite": "*",
                "ext-zip": "*",
                "guzzlehttp/guzzle": "^7.8.1",
                "larastan/larastan": "^2.7|^3.0",
                "league/flysystem-aws-s3-v3": "^3.22",
                "mockery/mockery": "^1.6.7",
                "orchestra/testbench": "^7.0|^8.17|^9.0|^10.0",
                "pestphp/pest": "^2.28|^3.5",
                "phpstan/extension-installer": "^1.3.1",
                "spatie/laravel-ray": "^1.33",
                "spatie/pdf-to-image": "^2.2|^3.0",
                "spatie/pest-plugin-snapshots": "^2.1"
            },
            "suggest": {
                "league/flysystem-aws-s3-v3": "Required to use AWS S3 file storage",
                "php-ffmpeg/php-ffmpeg": "Required for generating video thumbnails",
                "spatie/pdf-to-image": "Required for generating thumbnails of PDFs and SVGs"
            },
            "type": "library",
            "extra": {
                "laravel": {
                    "providers": [
                        "Spatie\\MediaLibrary\\MediaLibraryServiceProvider"
                    ]
                }
            },
            "autoload": {
                "psr-4": {
                    "Spatie\\MediaLibrary\\": "src"
                }
            },
            "notification-url": "https://packagist.org/downloads/",
            "license": [
                "MIT"
            ],
            "authors": [
                {
                    "name": "Freek Van der Herten",
                    "email": "freek@spatie.be",
                    "homepage": "https://spatie.be",
                    "role": "Developer"
                }
            ],
            "description": "Associate files with Eloquent models",
            "homepage": "https://github.com/spatie/laravel-medialibrary",
            "keywords": [
                "cms",
                "conversion",
                "downloads",
                "images",
                "laravel",
                "laravel-medialibrary",
                "media",
                "spatie"
            ],
            "support": {
                "issues": "https://github.com/spatie/laravel-medialibrary/issues",
                "source": "https://github.com/spatie/laravel-medialibrary/tree/11.13.0"
            },
            "funding": [
                {
                    "url": "https://spatie.be/open-source/support-us",
                    "type": "custom"
                },
                {
                    "url": "https://github.com/spatie",
                    "type": "github"
                }
            ],
            "time": "2025-05-22T12:25:27+00:00"
        },
        {
            "name": "spatie/laravel-package-tools",
            "version": "1.92.4",
            "source": {
                "type": "git",
                "url": "https://github.com/spatie/laravel-package-tools.git",
                "reference": "d20b1969f836d210459b78683d85c9cd5c5f508c"
            },
            "dist": {
                "type": "zip",
                "url": "https://api.github.com/repos/spatie/laravel-package-tools/zipball/d20b1969f836d210459b78683d85c9cd5c5f508c",
                "reference": "d20b1969f836d210459b78683d85c9cd5c5f508c",
                "shasum": ""
            },
            "require": {
                "illuminate/contracts": "^9.28|^10.0|^11.0|^12.0",
                "php": "^8.0"
            },
            "require-dev": {
                "mockery/mockery": "^1.5",
                "orchestra/testbench": "^7.7|^8.0|^9.0|^10.0",
                "pestphp/pest": "^1.23|^2.1|^3.1",
                "phpunit/php-code-coverage": "^9.0|^10.0|^11.0",
                "phpunit/phpunit": "^9.5.24|^10.5|^11.5",
                "spatie/pest-plugin-test-time": "^1.1|^2.2"
            },
            "type": "library",
            "autoload": {
                "psr-4": {
                    "Spatie\\LaravelPackageTools\\": "src"
                }
            },
            "notification-url": "https://packagist.org/downloads/",
            "license": [
                "MIT"
            ],
            "authors": [
                {
                    "name": "Freek Van der Herten",
                    "email": "freek@spatie.be",
                    "role": "Developer"
                }
            ],
            "description": "Tools for creating Laravel packages",
            "homepage": "https://github.com/spatie/laravel-package-tools",
            "keywords": [
                "laravel-package-tools",
                "spatie"
            ],
            "support": {
                "issues": "https://github.com/spatie/laravel-package-tools/issues",
                "source": "https://github.com/spatie/laravel-package-tools/tree/1.92.4"
            },
            "funding": [
                {
                    "url": "https://github.com/spatie",
                    "type": "github"
                }
            ],
            "time": "2025-04-11T15:27:14+00:00"
        },
        {
            "name": "spatie/laravel-permission",
            "version": "6.20.0",
            "source": {
                "type": "git",
                "url": "https://github.com/spatie/laravel-permission.git",
                "reference": "31c05679102c73f3b0d05790d2400182745a5615"
            },
            "dist": {
                "type": "zip",
                "url": "https://api.github.com/repos/spatie/laravel-permission/zipball/31c05679102c73f3b0d05790d2400182745a5615",
                "reference": "31c05679102c73f3b0d05790d2400182745a5615",
                "shasum": ""
            },
            "require": {
                "illuminate/auth": "^8.12|^9.0|^10.0|^11.0|^12.0",
                "illuminate/container": "^8.12|^9.0|^10.0|^11.0|^12.0",
                "illuminate/contracts": "^8.12|^9.0|^10.0|^11.0|^12.0",
                "illuminate/database": "^8.12|^9.0|^10.0|^11.0|^12.0",
                "php": "^8.0"
            },
            "require-dev": {
                "laravel/passport": "^11.0|^12.0",
                "laravel/pint": "^1.0",
                "orchestra/testbench": "^6.23|^7.0|^8.0|^9.0|^10.0",
                "phpunit/phpunit": "^9.4|^10.1|^11.5"
            },
            "type": "library",
            "extra": {
                "laravel": {
                    "providers": [
                        "Spatie\\Permission\\PermissionServiceProvider"
                    ]
                },
                "branch-alias": {
                    "dev-main": "6.x-dev",
                    "dev-master": "6.x-dev"
                }
            },
            "autoload": {
                "files": [
                    "src/helpers.php"
                ],
                "psr-4": {
                    "Spatie\\Permission\\": "src"
                }
            },
            "notification-url": "https://packagist.org/downloads/",
            "license": [
                "MIT"
            ],
            "authors": [
                {
                    "name": "Freek Van der Herten",
                    "email": "freek@spatie.be",
                    "homepage": "https://spatie.be",
                    "role": "Developer"
                }
            ],
            "description": "Permission handling for Laravel 8.0 and up",
            "homepage": "https://github.com/spatie/laravel-permission",
            "keywords": [
                "acl",
                "laravel",
                "permission",
                "permissions",
                "rbac",
                "roles",
                "security",
                "spatie"
            ],
            "support": {
                "issues": "https://github.com/spatie/laravel-permission/issues",
                "source": "https://github.com/spatie/laravel-permission/tree/6.20.0"
            },
            "funding": [
                {
                    "url": "https://github.com/spatie",
                    "type": "github"
                }
            ],
            "time": "2025-06-05T07:33:07+00:00"
        },
        {
            "name": "spatie/laravel-settings",
            "version": "3.4.4",
            "source": {
                "type": "git",
                "url": "https://github.com/spatie/laravel-settings.git",
                "reference": "fd0eb5a832131b56cd98834b93be3425ee28e333"
            },
            "dist": {
                "type": "zip",
                "url": "https://api.github.com/repos/spatie/laravel-settings/zipball/fd0eb5a832131b56cd98834b93be3425ee28e333",
                "reference": "fd0eb5a832131b56cd98834b93be3425ee28e333",
                "shasum": ""
            },
            "require": {
                "ext-json": "*",
                "illuminate/database": "^11.0|^12.0",
                "php": "^8.2",
                "phpdocumentor/type-resolver": "^1.5",
                "spatie/temporary-directory": "^1.3|^2.0"
            },
            "require-dev": {
                "ext-redis": "*",
                "mockery/mockery": "^1.4",
                "orchestra/testbench": "^9.0|^10.0",
                "pestphp/pest": "^2.0|^3.0",
                "pestphp/pest-plugin-laravel": "^2.0|^3.0",
                "phpstan/extension-installer": "^1.1",
                "phpstan/phpstan-deprecation-rules": "^1.0",
                "phpstan/phpstan-phpunit": "^1.0",
                "spatie/laravel-data": "^2.0.0|^4.0.0",
                "spatie/pest-plugin-snapshots": "^2.0",
                "spatie/phpunit-snapshot-assertions": "^4.2|^5.0",
                "spatie/ray": "^1.36"
            },
            "suggest": {
                "spatie/data-transfer-object": "Allows for DTO casting to settings. (deprecated)"
            },
            "type": "library",
            "extra": {
                "laravel": {
                    "providers": [
                        "Spatie\\LaravelSettings\\LaravelSettingsServiceProvider"
                    ]
                }
            },
            "autoload": {
                "psr-4": {
                    "Spatie\\LaravelSettings\\": "src"
                }
            },
            "notification-url": "https://packagist.org/downloads/",
            "license": [
                "MIT"
            ],
            "authors": [
                {
                    "name": "Ruben Van Assche",
                    "email": "ruben@spatie.be",
                    "homepage": "https://spatie.be",
                    "role": "Developer"
                }
            ],
            "description": "Store your application settings",
            "homepage": "https://github.com/spatie/laravel-settings",
            "keywords": [
                "laravel-settings",
                "spatie"
            ],
            "support": {
                "issues": "https://github.com/spatie/laravel-settings/issues",
                "source": "https://github.com/spatie/laravel-settings/tree/3.4.4"
            },
            "funding": [
                {
                    "url": "https://spatie.be/open-source/support-us",
                    "type": "custom"
                },
                {
                    "url": "https://github.com/spatie",
                    "type": "github"
                }
            ],
            "time": "2025-04-11T11:35:56+00:00"
        },
        {
            "name": "spatie/laravel-tags",
            "version": "4.10.0",
            "source": {
                "type": "git",
                "url": "https://github.com/spatie/laravel-tags.git",
                "reference": "9fc59a9328e892bbb5b01c948b0d703e22d543ec"
            },
            "dist": {
                "type": "zip",
                "url": "https://api.github.com/repos/spatie/laravel-tags/zipball/9fc59a9328e892bbb5b01c948b0d703e22d543ec",
                "reference": "9fc59a9328e892bbb5b01c948b0d703e22d543ec",
                "shasum": ""
            },
            "require": {
                "laravel/framework": "^10.0|^11.0|^12.0",
                "nesbot/carbon": "^2.63|^3.0",
                "php": "^8.1",
                "spatie/eloquent-sortable": "^4.0",
                "spatie/laravel-package-tools": "^1.4",
                "spatie/laravel-translatable": "^6.0"
            },
            "require-dev": {
                "orchestra/testbench": "^8.0|^9.0|^10.0",
                "pestphp/pest": "^1.22|^2.0",
                "phpunit/phpunit": "^9.5.2"
            },
            "type": "library",
            "extra": {
                "laravel": {
                    "providers": [
                        "Spatie\\Tags\\TagsServiceProvider"
                    ]
                }
            },
            "autoload": {
                "psr-4": {
                    "Spatie\\Tags\\": "src"
                }
            },
            "notification-url": "https://packagist.org/downloads/",
            "license": [
                "MIT"
            ],
            "authors": [
                {
                    "name": "Freek Van der Herten",
                    "email": "freek@spatie.be",
                    "homepage": "https://spatie.be",
                    "role": "Developer"
                }
            ],
            "description": "Add tags and taggable behaviour to your Laravel app",
            "homepage": "https://github.com/spatie/laravel-tags",
            "keywords": [
                "laravel-tags",
                "spatie"
            ],
            "support": {
                "issues": "https://github.com/spatie/laravel-tags/issues",
                "source": "https://github.com/spatie/laravel-tags/tree/4.10.0"
            },
            "funding": [
                {
                    "url": "https://github.com/spatie",
                    "type": "github"
                }
            ],
            "time": "2025-03-08T07:49:06+00:00"
        },
        {
            "name": "spatie/laravel-translatable",
            "version": "6.11.4",
            "source": {
                "type": "git",
                "url": "https://github.com/spatie/laravel-translatable.git",
                "reference": "032d85b28de315310dab2048b857016f1194f68b"
            },
            "dist": {
                "type": "zip",
                "url": "https://api.github.com/repos/spatie/laravel-translatable/zipball/032d85b28de315310dab2048b857016f1194f68b",
                "reference": "032d85b28de315310dab2048b857016f1194f68b",
                "shasum": ""
            },
            "require": {
                "illuminate/database": "^10.0|^11.0|^12.0",
                "illuminate/support": "^10.0|^11.0|^12.0",
                "php": "^8.0",
                "spatie/laravel-package-tools": "^1.11"
            },
            "require-dev": {
                "friendsofphp/php-cs-fixer": "^3.64",
                "mockery/mockery": "^1.4",
                "orchestra/testbench": "^7.0|^8.0|^9.0|^10.0",
                "pestphp/pest": "^1.20|^2.0|^3.0"
            },
            "type": "library",
            "extra": {
                "aliases": {
                    "Translatable": "Spatie\\Translatable\\Facades\\Translatable"
                },
                "laravel": {
                    "providers": [
                        "Spatie\\Translatable\\TranslatableServiceProvider"
                    ]
                }
            },
            "autoload": {
                "psr-4": {
                    "Spatie\\Translatable\\": "src"
                }
            },
            "notification-url": "https://packagist.org/downloads/",
            "license": [
                "MIT"
            ],
            "authors": [
                {
                    "name": "Freek Van der Herten",
                    "email": "freek@spatie.be",
                    "homepage": "https://spatie.be",
                    "role": "Developer"
                },
                {
                    "name": "Sebastian De Deyne",
                    "email": "sebastian@spatie.be",
                    "homepage": "https://spatie.be",
                    "role": "Developer"
                }
            ],
            "description": "A trait to make an Eloquent model hold translations",
            "homepage": "https://github.com/spatie/laravel-translatable",
            "keywords": [
                "eloquent",
                "i8n",
                "laravel-translatable",
                "model",
                "multilingual",
                "spatie",
                "translate"
            ],
            "support": {
                "issues": "https://github.com/spatie/laravel-translatable/issues",
                "source": "https://github.com/spatie/laravel-translatable/tree/6.11.4"
            },
            "funding": [
                {
                    "url": "https://github.com/spatie",
                    "type": "github"
                }
            ],
            "time": "2025-02-20T15:51:22+00:00"
        },
        {
            "name": "spatie/temporary-directory",
            "version": "2.3.0",
            "source": {
                "type": "git",
                "url": "https://github.com/spatie/temporary-directory.git",
                "reference": "580eddfe9a0a41a902cac6eeb8f066b42e65a32b"
            },
            "dist": {
                "type": "zip",
                "url": "https://api.github.com/repos/spatie/temporary-directory/zipball/580eddfe9a0a41a902cac6eeb8f066b42e65a32b",
                "reference": "580eddfe9a0a41a902cac6eeb8f066b42e65a32b",
                "shasum": ""
            },
            "require": {
                "php": "^8.0"
            },
            "require-dev": {
                "phpunit/phpunit": "^9.5"
            },
            "type": "library",
            "autoload": {
                "psr-4": {
                    "Spatie\\TemporaryDirectory\\": "src"
                }
            },
            "notification-url": "https://packagist.org/downloads/",
            "license": [
                "MIT"
            ],
            "authors": [
                {
                    "name": "Alex Vanderbist",
                    "email": "alex@spatie.be",
                    "homepage": "https://spatie.be",
                    "role": "Developer"
                }
            ],
            "description": "Easily create, use and destroy temporary directories",
            "homepage": "https://github.com/spatie/temporary-directory",
            "keywords": [
                "php",
                "spatie",
                "temporary-directory"
            ],
            "support": {
                "issues": "https://github.com/spatie/temporary-directory/issues",
                "source": "https://github.com/spatie/temporary-directory/tree/2.3.0"
            },
            "funding": [
                {
                    "url": "https://spatie.be/open-source/support-us",
                    "type": "custom"
                },
                {
                    "url": "https://github.com/spatie",
                    "type": "github"
                }
            ],
            "time": "2025-01-13T13:04:43+00:00"
        },
        {
            "name": "stichoza/google-translate-php",
            "version": "v5.3.0",
            "source": {
                "type": "git",
                "url": "https://github.com/Stichoza/google-translate-php.git",
                "reference": "2891310296cc115786d7c135a47a4ed53cd38df1"
            },
            "dist": {
                "type": "zip",
                "url": "https://api.github.com/repos/Stichoza/google-translate-php/zipball/2891310296cc115786d7c135a47a4ed53cd38df1",
                "reference": "2891310296cc115786d7c135a47a4ed53cd38df1",
                "shasum": ""
            },
            "require": {
                "ext-dom": "*",
                "ext-json": "*",
                "ext-mbstring": "*",
                "guzzlehttp/guzzle": "^7.0",
                "php": "^8.0"
            },
            "require-dev": {
                "phpunit/phpunit": "^9.5.10"
            },
            "type": "library",
            "autoload": {
                "psr-4": {
                    "Stichoza\\GoogleTranslate\\": "src/"
                }
            },
            "notification-url": "https://packagist.org/downloads/",
            "license": [
                "MIT"
            ],
            "authors": [
                {
                    "name": "Levan Velijanashvili",
                    "email": "me@stichoza.com"
                }
            ],
            "description": "Free Google Translate API PHP Package",
            "homepage": "https://github.com/Stichoza/google-translate-php",
            "keywords": [
                "google",
                "php",
                "translate",
                "translating",
                "translator"
            ],
            "support": {
                "issues": "https://github.com/Stichoza/google-translate-php/issues",
                "source": "https://github.com/Stichoza/google-translate-php/tree/v5.3.0"
            },
            "funding": [
                {
                    "url": "https://btc.com/bc1qc25j4x7yahghm8nnn6lypnw59nptylsw32nkfl",
                    "type": "custom"
                },
                {
                    "url": "https://www.paypal.me/stichoza",
                    "type": "custom"
                },
                {
                    "url": "https://ko-fi.com/stichoza",
                    "type": "ko_fi"
                },
                {
                    "url": "https://liberapay.com/stichoza",
                    "type": "liberapay"
                },
                {
                    "url": "https://opencollective.com/stichoza",
                    "type": "open_collective"
                },
                {
                    "url": "https://www.patreon.com/stichoza",
                    "type": "patreon"
                }
            ],
            "time": "2025-05-20T08:38:25+00:00"
        },
        {
            "name": "symfony/clock",
            "version": "v7.3.0",
            "source": {
                "type": "git",
                "url": "https://github.com/symfony/clock.git",
                "reference": "b81435fbd6648ea425d1ee96a2d8e68f4ceacd24"
            },
            "dist": {
                "type": "zip",
                "url": "https://api.github.com/repos/symfony/clock/zipball/b81435fbd6648ea425d1ee96a2d8e68f4ceacd24",
                "reference": "b81435fbd6648ea425d1ee96a2d8e68f4ceacd24",
                "shasum": ""
            },
            "require": {
                "php": ">=8.2",
                "psr/clock": "^1.0",
                "symfony/polyfill-php83": "^1.28"
            },
            "provide": {
                "psr/clock-implementation": "1.0"
            },
            "type": "library",
            "autoload": {
                "files": [
                    "Resources/now.php"
                ],
                "psr-4": {
                    "Symfony\\Component\\Clock\\": ""
                },
                "exclude-from-classmap": [
                    "/Tests/"
                ]
            },
            "notification-url": "https://packagist.org/downloads/",
            "license": [
                "MIT"
            ],
            "authors": [
                {
                    "name": "Nicolas Grekas",
                    "email": "p@tchwork.com"
                },
                {
                    "name": "Symfony Community",
                    "homepage": "https://symfony.com/contributors"
                }
            ],
            "description": "Decouples applications from the system clock",
            "homepage": "https://symfony.com",
            "keywords": [
                "clock",
                "psr20",
                "time"
            ],
            "support": {
                "source": "https://github.com/symfony/clock/tree/v7.3.0"
            },
            "funding": [
                {
                    "url": "https://symfony.com/sponsor",
                    "type": "custom"
                },
                {
                    "url": "https://github.com/fabpot",
                    "type": "github"
                },
                {
                    "url": "https://tidelift.com/funding/github/packagist/symfony/symfony",
                    "type": "tidelift"
                }
            ],
            "time": "2024-09-25T14:21:43+00:00"
        },
        {
            "name": "symfony/console",
            "version": "v7.3.1",
            "source": {
                "type": "git",
                "url": "https://github.com/symfony/console.git",
                "reference": "9e27aecde8f506ba0fd1d9989620c04a87697101"
            },
            "dist": {
                "type": "zip",
                "url": "https://api.github.com/repos/symfony/console/zipball/9e27aecde8f506ba0fd1d9989620c04a87697101",
                "reference": "9e27aecde8f506ba0fd1d9989620c04a87697101",
                "shasum": ""
            },
            "require": {
                "php": ">=8.2",
                "symfony/deprecation-contracts": "^2.5|^3",
                "symfony/polyfill-mbstring": "~1.0",
                "symfony/service-contracts": "^2.5|^3",
                "symfony/string": "^7.2"
            },
            "conflict": {
                "symfony/dependency-injection": "<6.4",
                "symfony/dotenv": "<6.4",
                "symfony/event-dispatcher": "<6.4",
                "symfony/lock": "<6.4",
                "symfony/process": "<6.4"
            },
            "provide": {
                "psr/log-implementation": "1.0|2.0|3.0"
            },
            "require-dev": {
                "psr/log": "^1|^2|^3",
                "symfony/config": "^6.4|^7.0",
                "symfony/dependency-injection": "^6.4|^7.0",
                "symfony/event-dispatcher": "^6.4|^7.0",
                "symfony/http-foundation": "^6.4|^7.0",
                "symfony/http-kernel": "^6.4|^7.0",
                "symfony/lock": "^6.4|^7.0",
                "symfony/messenger": "^6.4|^7.0",
                "symfony/process": "^6.4|^7.0",
                "symfony/stopwatch": "^6.4|^7.0",
                "symfony/var-dumper": "^6.4|^7.0"
            },
            "type": "library",
            "autoload": {
                "psr-4": {
                    "Symfony\\Component\\Console\\": ""
                },
                "exclude-from-classmap": [
                    "/Tests/"
                ]
            },
            "notification-url": "https://packagist.org/downloads/",
            "license": [
                "MIT"
            ],
            "authors": [
                {
                    "name": "Fabien Potencier",
                    "email": "fabien@symfony.com"
                },
                {
                    "name": "Symfony Community",
                    "homepage": "https://symfony.com/contributors"
                }
            ],
            "description": "Eases the creation of beautiful and testable command line interfaces",
            "homepage": "https://symfony.com",
            "keywords": [
                "cli",
                "command-line",
                "console",
                "terminal"
            ],
            "support": {
                "source": "https://github.com/symfony/console/tree/v7.3.1"
            },
            "funding": [
                {
                    "url": "https://symfony.com/sponsor",
                    "type": "custom"
                },
                {
                    "url": "https://github.com/fabpot",
                    "type": "github"
                },
                {
                    "url": "https://tidelift.com/funding/github/packagist/symfony/symfony",
                    "type": "tidelift"
                }
            ],
            "time": "2025-06-27T19:55:54+00:00"
        },
        {
            "name": "symfony/css-selector",
            "version": "v7.3.0",
            "source": {
                "type": "git",
                "url": "https://github.com/symfony/css-selector.git",
                "reference": "601a5ce9aaad7bf10797e3663faefce9e26c24e2"
            },
            "dist": {
                "type": "zip",
                "url": "https://api.github.com/repos/symfony/css-selector/zipball/601a5ce9aaad7bf10797e3663faefce9e26c24e2",
                "reference": "601a5ce9aaad7bf10797e3663faefce9e26c24e2",
                "shasum": ""
            },
            "require": {
                "php": ">=8.2"
            },
            "type": "library",
            "autoload": {
                "psr-4": {
                    "Symfony\\Component\\CssSelector\\": ""
                },
                "exclude-from-classmap": [
                    "/Tests/"
                ]
            },
            "notification-url": "https://packagist.org/downloads/",
            "license": [
                "MIT"
            ],
            "authors": [
                {
                    "name": "Fabien Potencier",
                    "email": "fabien@symfony.com"
                },
                {
                    "name": "Jean-François Simon",
                    "email": "jeanfrancois.simon@sensiolabs.com"
                },
                {
                    "name": "Symfony Community",
                    "homepage": "https://symfony.com/contributors"
                }
            ],
            "description": "Converts CSS selectors to XPath expressions",
            "homepage": "https://symfony.com",
            "support": {
                "source": "https://github.com/symfony/css-selector/tree/v7.3.0"
            },
            "funding": [
                {
                    "url": "https://symfony.com/sponsor",
                    "type": "custom"
                },
                {
                    "url": "https://github.com/fabpot",
                    "type": "github"
                },
                {
                    "url": "https://tidelift.com/funding/github/packagist/symfony/symfony",
                    "type": "tidelift"
                }
            ],
            "time": "2024-09-25T14:21:43+00:00"
        },
        {
            "name": "symfony/deprecation-contracts",
            "version": "v3.6.0",
            "source": {
                "type": "git",
                "url": "https://github.com/symfony/deprecation-contracts.git",
                "reference": "63afe740e99a13ba87ec199bb07bbdee937a5b62"
            },
            "dist": {
                "type": "zip",
                "url": "https://api.github.com/repos/symfony/deprecation-contracts/zipball/63afe740e99a13ba87ec199bb07bbdee937a5b62",
                "reference": "63afe740e99a13ba87ec199bb07bbdee937a5b62",
                "shasum": ""
            },
            "require": {
                "php": ">=8.1"
            },
            "type": "library",
            "extra": {
                "thanks": {
                    "url": "https://github.com/symfony/contracts",
                    "name": "symfony/contracts"
                },
                "branch-alias": {
                    "dev-main": "3.6-dev"
                }
            },
            "autoload": {
                "files": [
                    "function.php"
                ]
            },
            "notification-url": "https://packagist.org/downloads/",
            "license": [
                "MIT"
            ],
            "authors": [
                {
                    "name": "Nicolas Grekas",
                    "email": "p@tchwork.com"
                },
                {
                    "name": "Symfony Community",
                    "homepage": "https://symfony.com/contributors"
                }
            ],
            "description": "A generic function and convention to trigger deprecation notices",
            "homepage": "https://symfony.com",
            "support": {
                "source": "https://github.com/symfony/deprecation-contracts/tree/v3.6.0"
            },
            "funding": [
                {
                    "url": "https://symfony.com/sponsor",
                    "type": "custom"
                },
                {
                    "url": "https://github.com/fabpot",
                    "type": "github"
                },
                {
                    "url": "https://tidelift.com/funding/github/packagist/symfony/symfony",
                    "type": "tidelift"
                }
            ],
            "time": "2024-09-25T14:21:43+00:00"
        },
        {
            "name": "symfony/error-handler",
            "version": "v7.3.1",
            "source": {
                "type": "git",
                "url": "https://github.com/symfony/error-handler.git",
                "reference": "35b55b166f6752d6aaf21aa042fc5ed280fce235"
            },
            "dist": {
                "type": "zip",
                "url": "https://api.github.com/repos/symfony/error-handler/zipball/35b55b166f6752d6aaf21aa042fc5ed280fce235",
                "reference": "35b55b166f6752d6aaf21aa042fc5ed280fce235",
                "shasum": ""
            },
            "require": {
                "php": ">=8.2",
                "psr/log": "^1|^2|^3",
                "symfony/var-dumper": "^6.4|^7.0"
            },
            "conflict": {
                "symfony/deprecation-contracts": "<2.5",
                "symfony/http-kernel": "<6.4"
            },
            "require-dev": {
                "symfony/console": "^6.4|^7.0",
                "symfony/deprecation-contracts": "^2.5|^3",
                "symfony/http-kernel": "^6.4|^7.0",
                "symfony/serializer": "^6.4|^7.0",
                "symfony/webpack-encore-bundle": "^1.0|^2.0"
            },
            "bin": [
                "Resources/bin/patch-type-declarations"
            ],
            "type": "library",
            "autoload": {
                "psr-4": {
                    "Symfony\\Component\\ErrorHandler\\": ""
                },
                "exclude-from-classmap": [
                    "/Tests/"
                ]
            },
            "notification-url": "https://packagist.org/downloads/",
            "license": [
                "MIT"
            ],
            "authors": [
                {
                    "name": "Fabien Potencier",
                    "email": "fabien@symfony.com"
                },
                {
                    "name": "Symfony Community",
                    "homepage": "https://symfony.com/contributors"
                }
            ],
            "description": "Provides tools to manage errors and ease debugging PHP code",
            "homepage": "https://symfony.com",
            "support": {
                "source": "https://github.com/symfony/error-handler/tree/v7.3.1"
            },
            "funding": [
                {
                    "url": "https://symfony.com/sponsor",
                    "type": "custom"
                },
                {
                    "url": "https://github.com/fabpot",
                    "type": "github"
                },
                {
                    "url": "https://tidelift.com/funding/github/packagist/symfony/symfony",
                    "type": "tidelift"
                }
            ],
            "time": "2025-06-13T07:48:40+00:00"
        },
        {
            "name": "symfony/event-dispatcher",
            "version": "v7.3.0",
            "source": {
                "type": "git",
                "url": "https://github.com/symfony/event-dispatcher.git",
                "reference": "497f73ac996a598c92409b44ac43b6690c4f666d"
            },
            "dist": {
                "type": "zip",
                "url": "https://api.github.com/repos/symfony/event-dispatcher/zipball/497f73ac996a598c92409b44ac43b6690c4f666d",
                "reference": "497f73ac996a598c92409b44ac43b6690c4f666d",
                "shasum": ""
            },
            "require": {
                "php": ">=8.2",
                "symfony/event-dispatcher-contracts": "^2.5|^3"
            },
            "conflict": {
                "symfony/dependency-injection": "<6.4",
                "symfony/service-contracts": "<2.5"
            },
            "provide": {
                "psr/event-dispatcher-implementation": "1.0",
                "symfony/event-dispatcher-implementation": "2.0|3.0"
            },
            "require-dev": {
                "psr/log": "^1|^2|^3",
                "symfony/config": "^6.4|^7.0",
                "symfony/dependency-injection": "^6.4|^7.0",
                "symfony/error-handler": "^6.4|^7.0",
                "symfony/expression-language": "^6.4|^7.0",
                "symfony/http-foundation": "^6.4|^7.0",
                "symfony/service-contracts": "^2.5|^3",
                "symfony/stopwatch": "^6.4|^7.0"
            },
            "type": "library",
            "autoload": {
                "psr-4": {
                    "Symfony\\Component\\EventDispatcher\\": ""
                },
                "exclude-from-classmap": [
                    "/Tests/"
                ]
            },
            "notification-url": "https://packagist.org/downloads/",
            "license": [
                "MIT"
            ],
            "authors": [
                {
                    "name": "Fabien Potencier",
                    "email": "fabien@symfony.com"
                },
                {
                    "name": "Symfony Community",
                    "homepage": "https://symfony.com/contributors"
                }
            ],
            "description": "Provides tools that allow your application components to communicate with each other by dispatching events and listening to them",
            "homepage": "https://symfony.com",
            "support": {
                "source": "https://github.com/symfony/event-dispatcher/tree/v7.3.0"
            },
            "funding": [
                {
                    "url": "https://symfony.com/sponsor",
                    "type": "custom"
                },
                {
                    "url": "https://github.com/fabpot",
                    "type": "github"
                },
                {
                    "url": "https://tidelift.com/funding/github/packagist/symfony/symfony",
                    "type": "tidelift"
                }
            ],
            "time": "2025-04-22T09:11:45+00:00"
        },
        {
            "name": "symfony/event-dispatcher-contracts",
            "version": "v3.6.0",
            "source": {
                "type": "git",
                "url": "https://github.com/symfony/event-dispatcher-contracts.git",
                "reference": "59eb412e93815df44f05f342958efa9f46b1e586"
            },
            "dist": {
                "type": "zip",
                "url": "https://api.github.com/repos/symfony/event-dispatcher-contracts/zipball/59eb412e93815df44f05f342958efa9f46b1e586",
                "reference": "59eb412e93815df44f05f342958efa9f46b1e586",
                "shasum": ""
            },
            "require": {
                "php": ">=8.1",
                "psr/event-dispatcher": "^1"
            },
            "type": "library",
            "extra": {
                "thanks": {
                    "url": "https://github.com/symfony/contracts",
                    "name": "symfony/contracts"
                },
                "branch-alias": {
                    "dev-main": "3.6-dev"
                }
            },
            "autoload": {
                "psr-4": {
                    "Symfony\\Contracts\\EventDispatcher\\": ""
                }
            },
            "notification-url": "https://packagist.org/downloads/",
            "license": [
                "MIT"
            ],
            "authors": [
                {
                    "name": "Nicolas Grekas",
                    "email": "p@tchwork.com"
                },
                {
                    "name": "Symfony Community",
                    "homepage": "https://symfony.com/contributors"
                }
            ],
            "description": "Generic abstractions related to dispatching event",
            "homepage": "https://symfony.com",
            "keywords": [
                "abstractions",
                "contracts",
                "decoupling",
                "interfaces",
                "interoperability",
                "standards"
            ],
            "support": {
                "source": "https://github.com/symfony/event-dispatcher-contracts/tree/v3.6.0"
            },
            "funding": [
                {
                    "url": "https://symfony.com/sponsor",
                    "type": "custom"
                },
                {
                    "url": "https://github.com/fabpot",
                    "type": "github"
                },
                {
                    "url": "https://tidelift.com/funding/github/packagist/symfony/symfony",
                    "type": "tidelift"
                }
            ],
            "time": "2024-09-25T14:21:43+00:00"
        },
        {
            "name": "symfony/finder",
            "version": "v7.3.0",
            "source": {
                "type": "git",
                "url": "https://github.com/symfony/finder.git",
                "reference": "ec2344cf77a48253bbca6939aa3d2477773ea63d"
            },
            "dist": {
                "type": "zip",
                "url": "https://api.github.com/repos/symfony/finder/zipball/ec2344cf77a48253bbca6939aa3d2477773ea63d",
                "reference": "ec2344cf77a48253bbca6939aa3d2477773ea63d",
                "shasum": ""
            },
            "require": {
                "php": ">=8.2"
            },
            "require-dev": {
                "symfony/filesystem": "^6.4|^7.0"
            },
            "type": "library",
            "autoload": {
                "psr-4": {
                    "Symfony\\Component\\Finder\\": ""
                },
                "exclude-from-classmap": [
                    "/Tests/"
                ]
            },
            "notification-url": "https://packagist.org/downloads/",
            "license": [
                "MIT"
            ],
            "authors": [
                {
                    "name": "Fabien Potencier",
                    "email": "fabien@symfony.com"
                },
                {
                    "name": "Symfony Community",
                    "homepage": "https://symfony.com/contributors"
                }
            ],
            "description": "Finds files and directories via an intuitive fluent interface",
            "homepage": "https://symfony.com",
            "support": {
                "source": "https://github.com/symfony/finder/tree/v7.3.0"
            },
            "funding": [
                {
                    "url": "https://symfony.com/sponsor",
                    "type": "custom"
                },
                {
                    "url": "https://github.com/fabpot",
                    "type": "github"
                },
                {
                    "url": "https://tidelift.com/funding/github/packagist/symfony/symfony",
                    "type": "tidelift"
                }
            ],
            "time": "2024-12-30T19:00:26+00:00"
        },
        {
            "name": "symfony/html-sanitizer",
            "version": "v7.3.0",
            "source": {
                "type": "git",
                "url": "https://github.com/symfony/html-sanitizer.git",
                "reference": "cf21254e982b12276329940ca4af5e623ee06c58"
            },
            "dist": {
                "type": "zip",
                "url": "https://api.github.com/repos/symfony/html-sanitizer/zipball/cf21254e982b12276329940ca4af5e623ee06c58",
                "reference": "cf21254e982b12276329940ca4af5e623ee06c58",
                "shasum": ""
            },
            "require": {
                "ext-dom": "*",
                "league/uri": "^6.5|^7.0",
                "masterminds/html5": "^2.7.2",
                "php": ">=8.2"
            },
            "type": "library",
            "autoload": {
                "psr-4": {
                    "Symfony\\Component\\HtmlSanitizer\\": ""
                },
                "exclude-from-classmap": [
                    "/Tests/"
                ]
            },
            "notification-url": "https://packagist.org/downloads/",
            "license": [
                "MIT"
            ],
            "authors": [
                {
                    "name": "Titouan Galopin",
                    "email": "galopintitouan@gmail.com"
                },
                {
                    "name": "Symfony Community",
                    "homepage": "https://symfony.com/contributors"
                }
            ],
            "description": "Provides an object-oriented API to sanitize untrusted HTML input for safe insertion into a document's DOM.",
            "homepage": "https://symfony.com",
            "keywords": [
                "Purifier",
                "html",
                "sanitizer"
            ],
            "support": {
                "source": "https://github.com/symfony/html-sanitizer/tree/v7.3.0"
            },
            "funding": [
                {
                    "url": "https://symfony.com/sponsor",
                    "type": "custom"
                },
                {
                    "url": "https://github.com/fabpot",
                    "type": "github"
                },
                {
                    "url": "https://tidelift.com/funding/github/packagist/symfony/symfony",
                    "type": "tidelift"
                }
            ],
            "time": "2025-03-31T08:49:55+00:00"
        },
        {
            "name": "symfony/http-foundation",
            "version": "v7.3.1",
            "source": {
                "type": "git",
                "url": "https://github.com/symfony/http-foundation.git",
                "reference": "23dd60256610c86a3414575b70c596e5deff6ed9"
            },
            "dist": {
                "type": "zip",
                "url": "https://api.github.com/repos/symfony/http-foundation/zipball/23dd60256610c86a3414575b70c596e5deff6ed9",
                "reference": "23dd60256610c86a3414575b70c596e5deff6ed9",
                "shasum": ""
            },
            "require": {
                "php": ">=8.2",
                "symfony/deprecation-contracts": "^2.5|^3.0",
                "symfony/polyfill-mbstring": "~1.1",
                "symfony/polyfill-php83": "^1.27"
            },
            "conflict": {
                "doctrine/dbal": "<3.6",
                "symfony/cache": "<6.4.12|>=7.0,<7.1.5"
            },
            "require-dev": {
                "doctrine/dbal": "^3.6|^4",
                "predis/predis": "^1.1|^2.0",
                "symfony/cache": "^6.4.12|^7.1.5",
                "symfony/clock": "^6.4|^7.0",
                "symfony/dependency-injection": "^6.4|^7.0",
                "symfony/expression-language": "^6.4|^7.0",
                "symfony/http-kernel": "^6.4|^7.0",
                "symfony/mime": "^6.4|^7.0",
                "symfony/rate-limiter": "^6.4|^7.0"
            },
            "type": "library",
            "autoload": {
                "psr-4": {
                    "Symfony\\Component\\HttpFoundation\\": ""
                },
                "exclude-from-classmap": [
                    "/Tests/"
                ]
            },
            "notification-url": "https://packagist.org/downloads/",
            "license": [
                "MIT"
            ],
            "authors": [
                {
                    "name": "Fabien Potencier",
                    "email": "fabien@symfony.com"
                },
                {
                    "name": "Symfony Community",
                    "homepage": "https://symfony.com/contributors"
                }
            ],
            "description": "Defines an object-oriented layer for the HTTP specification",
            "homepage": "https://symfony.com",
            "support": {
                "source": "https://github.com/symfony/http-foundation/tree/v7.3.1"
            },
            "funding": [
                {
                    "url": "https://symfony.com/sponsor",
                    "type": "custom"
                },
                {
                    "url": "https://github.com/fabpot",
                    "type": "github"
                },
                {
                    "url": "https://tidelift.com/funding/github/packagist/symfony/symfony",
                    "type": "tidelift"
                }
            ],
            "time": "2025-06-23T15:07:14+00:00"
        },
        {
            "name": "symfony/http-kernel",
            "version": "v7.3.1",
            "source": {
                "type": "git",
                "url": "https://github.com/symfony/http-kernel.git",
                "reference": "1644879a66e4aa29c36fe33dfa6c54b450ce1831"
            },
            "dist": {
                "type": "zip",
                "url": "https://api.github.com/repos/symfony/http-kernel/zipball/1644879a66e4aa29c36fe33dfa6c54b450ce1831",
                "reference": "1644879a66e4aa29c36fe33dfa6c54b450ce1831",
                "shasum": ""
            },
            "require": {
                "php": ">=8.2",
                "psr/log": "^1|^2|^3",
                "symfony/deprecation-contracts": "^2.5|^3",
                "symfony/error-handler": "^6.4|^7.0",
                "symfony/event-dispatcher": "^7.3",
                "symfony/http-foundation": "^7.3",
                "symfony/polyfill-ctype": "^1.8"
            },
            "conflict": {
                "symfony/browser-kit": "<6.4",
                "symfony/cache": "<6.4",
                "symfony/config": "<6.4",
                "symfony/console": "<6.4",
                "symfony/dependency-injection": "<6.4",
                "symfony/doctrine-bridge": "<6.4",
                "symfony/form": "<6.4",
                "symfony/http-client": "<6.4",
                "symfony/http-client-contracts": "<2.5",
                "symfony/mailer": "<6.4",
                "symfony/messenger": "<6.4",
                "symfony/translation": "<6.4",
                "symfony/translation-contracts": "<2.5",
                "symfony/twig-bridge": "<6.4",
                "symfony/validator": "<6.4",
                "symfony/var-dumper": "<6.4",
                "twig/twig": "<3.12"
            },
            "provide": {
                "psr/log-implementation": "1.0|2.0|3.0"
            },
            "require-dev": {
                "psr/cache": "^1.0|^2.0|^3.0",
                "symfony/browser-kit": "^6.4|^7.0",
                "symfony/clock": "^6.4|^7.0",
                "symfony/config": "^6.4|^7.0",
                "symfony/console": "^6.4|^7.0",
                "symfony/css-selector": "^6.4|^7.0",
                "symfony/dependency-injection": "^6.4|^7.0",
                "symfony/dom-crawler": "^6.4|^7.0",
                "symfony/expression-language": "^6.4|^7.0",
                "symfony/finder": "^6.4|^7.0",
                "symfony/http-client-contracts": "^2.5|^3",
                "symfony/process": "^6.4|^7.0",
                "symfony/property-access": "^7.1",
                "symfony/routing": "^6.4|^7.0",
                "symfony/serializer": "^7.1",
                "symfony/stopwatch": "^6.4|^7.0",
                "symfony/translation": "^6.4|^7.0",
                "symfony/translation-contracts": "^2.5|^3",
                "symfony/uid": "^6.4|^7.0",
                "symfony/validator": "^6.4|^7.0",
                "symfony/var-dumper": "^6.4|^7.0",
                "symfony/var-exporter": "^6.4|^7.0",
                "twig/twig": "^3.12"
            },
            "type": "library",
            "autoload": {
                "psr-4": {
                    "Symfony\\Component\\HttpKernel\\": ""
                },
                "exclude-from-classmap": [
                    "/Tests/"
                ]
            },
            "notification-url": "https://packagist.org/downloads/",
            "license": [
                "MIT"
            ],
            "authors": [
                {
                    "name": "Fabien Potencier",
                    "email": "fabien@symfony.com"
                },
                {
                    "name": "Symfony Community",
                    "homepage": "https://symfony.com/contributors"
                }
            ],
            "description": "Provides a structured process for converting a Request into a Response",
            "homepage": "https://symfony.com",
            "support": {
                "source": "https://github.com/symfony/http-kernel/tree/v7.3.1"
            },
            "funding": [
                {
                    "url": "https://symfony.com/sponsor",
                    "type": "custom"
                },
                {
                    "url": "https://github.com/fabpot",
                    "type": "github"
                },
                {
                    "url": "https://tidelift.com/funding/github/packagist/symfony/symfony",
                    "type": "tidelift"
                }
            ],
            "time": "2025-06-28T08:24:55+00:00"
        },
        {
            "name": "symfony/mailer",
            "version": "v7.3.1",
            "source": {
                "type": "git",
                "url": "https://github.com/symfony/mailer.git",
                "reference": "b5db5105b290bdbea5ab27b89c69effcf1cb3368"
            },
            "dist": {
                "type": "zip",
                "url": "https://api.github.com/repos/symfony/mailer/zipball/b5db5105b290bdbea5ab27b89c69effcf1cb3368",
                "reference": "b5db5105b290bdbea5ab27b89c69effcf1cb3368",
                "shasum": ""
            },
            "require": {
                "egulias/email-validator": "^2.1.10|^3|^4",
                "php": ">=8.2",
                "psr/event-dispatcher": "^1",
                "psr/log": "^1|^2|^3",
                "symfony/event-dispatcher": "^6.4|^7.0",
                "symfony/mime": "^7.2",
                "symfony/service-contracts": "^2.5|^3"
            },
            "conflict": {
                "symfony/http-client-contracts": "<2.5",
                "symfony/http-kernel": "<6.4",
                "symfony/messenger": "<6.4",
                "symfony/mime": "<6.4",
                "symfony/twig-bridge": "<6.4"
            },
            "require-dev": {
                "symfony/console": "^6.4|^7.0",
                "symfony/http-client": "^6.4|^7.0",
                "symfony/messenger": "^6.4|^7.0",
                "symfony/twig-bridge": "^6.4|^7.0"
            },
            "type": "library",
            "autoload": {
                "psr-4": {
                    "Symfony\\Component\\Mailer\\": ""
                },
                "exclude-from-classmap": [
                    "/Tests/"
                ]
            },
            "notification-url": "https://packagist.org/downloads/",
            "license": [
                "MIT"
            ],
            "authors": [
                {
                    "name": "Fabien Potencier",
                    "email": "fabien@symfony.com"
                },
                {
                    "name": "Symfony Community",
                    "homepage": "https://symfony.com/contributors"
                }
            ],
            "description": "Helps sending emails",
            "homepage": "https://symfony.com",
            "support": {
                "source": "https://github.com/symfony/mailer/tree/v7.3.1"
            },
            "funding": [
                {
                    "url": "https://symfony.com/sponsor",
                    "type": "custom"
                },
                {
                    "url": "https://github.com/fabpot",
                    "type": "github"
                },
                {
                    "url": "https://tidelift.com/funding/github/packagist/symfony/symfony",
                    "type": "tidelift"
                }
            ],
            "time": "2025-06-27T19:55:54+00:00"
        },
        {
            "name": "symfony/mime",
            "version": "v7.3.0",
            "source": {
                "type": "git",
                "url": "https://github.com/symfony/mime.git",
                "reference": "0e7b19b2f399c31df0cdbe5d8cbf53f02f6cfcd9"
            },
            "dist": {
                "type": "zip",
                "url": "https://api.github.com/repos/symfony/mime/zipball/0e7b19b2f399c31df0cdbe5d8cbf53f02f6cfcd9",
                "reference": "0e7b19b2f399c31df0cdbe5d8cbf53f02f6cfcd9",
                "shasum": ""
            },
            "require": {
                "php": ">=8.2",
                "symfony/polyfill-intl-idn": "^1.10",
                "symfony/polyfill-mbstring": "^1.0"
            },
            "conflict": {
                "egulias/email-validator": "~3.0.0",
                "phpdocumentor/reflection-docblock": "<3.2.2",
                "phpdocumentor/type-resolver": "<1.4.0",
                "symfony/mailer": "<6.4",
                "symfony/serializer": "<6.4.3|>7.0,<7.0.3"
            },
            "require-dev": {
                "egulias/email-validator": "^2.1.10|^3.1|^4",
                "league/html-to-markdown": "^5.0",
                "phpdocumentor/reflection-docblock": "^3.0|^4.0|^5.0",
                "symfony/dependency-injection": "^6.4|^7.0",
                "symfony/process": "^6.4|^7.0",
                "symfony/property-access": "^6.4|^7.0",
                "symfony/property-info": "^6.4|^7.0",
                "symfony/serializer": "^6.4.3|^7.0.3"
            },
            "type": "library",
            "autoload": {
                "psr-4": {
                    "Symfony\\Component\\Mime\\": ""
                },
                "exclude-from-classmap": [
                    "/Tests/"
                ]
            },
            "notification-url": "https://packagist.org/downloads/",
            "license": [
                "MIT"
            ],
            "authors": [
                {
                    "name": "Fabien Potencier",
                    "email": "fabien@symfony.com"
                },
                {
                    "name": "Symfony Community",
                    "homepage": "https://symfony.com/contributors"
                }
            ],
            "description": "Allows manipulating MIME messages",
            "homepage": "https://symfony.com",
            "keywords": [
                "mime",
                "mime-type"
            ],
            "support": {
                "source": "https://github.com/symfony/mime/tree/v7.3.0"
            },
            "funding": [
                {
                    "url": "https://symfony.com/sponsor",
                    "type": "custom"
                },
                {
                    "url": "https://github.com/fabpot",
                    "type": "github"
                },
                {
                    "url": "https://tidelift.com/funding/github/packagist/symfony/symfony",
                    "type": "tidelift"
                }
            ],
            "time": "2025-02-19T08:51:26+00:00"
        },
        {
            "name": "symfony/polyfill-ctype",
            "version": "v1.32.0",
            "source": {
                "type": "git",
                "url": "https://github.com/symfony/polyfill-ctype.git",
                "reference": "a3cc8b044a6ea513310cbd48ef7333b384945638"
            },
            "dist": {
                "type": "zip",
                "url": "https://api.github.com/repos/symfony/polyfill-ctype/zipball/a3cc8b044a6ea513310cbd48ef7333b384945638",
                "reference": "a3cc8b044a6ea513310cbd48ef7333b384945638",
                "shasum": ""
            },
            "require": {
                "php": ">=7.2"
            },
            "provide": {
                "ext-ctype": "*"
            },
            "suggest": {
                "ext-ctype": "For best performance"
            },
            "type": "library",
            "extra": {
                "thanks": {
                    "url": "https://github.com/symfony/polyfill",
                    "name": "symfony/polyfill"
                }
            },
            "autoload": {
                "files": [
                    "bootstrap.php"
                ],
                "psr-4": {
                    "Symfony\\Polyfill\\Ctype\\": ""
                }
            },
            "notification-url": "https://packagist.org/downloads/",
            "license": [
                "MIT"
            ],
            "authors": [
                {
                    "name": "Gert de Pagter",
                    "email": "BackEndTea@gmail.com"
                },
                {
                    "name": "Symfony Community",
                    "homepage": "https://symfony.com/contributors"
                }
            ],
            "description": "Symfony polyfill for ctype functions",
            "homepage": "https://symfony.com",
            "keywords": [
                "compatibility",
                "ctype",
                "polyfill",
                "portable"
            ],
            "support": {
                "source": "https://github.com/symfony/polyfill-ctype/tree/v1.32.0"
            },
            "funding": [
                {
                    "url": "https://symfony.com/sponsor",
                    "type": "custom"
                },
                {
                    "url": "https://github.com/fabpot",
                    "type": "github"
                },
                {
                    "url": "https://tidelift.com/funding/github/packagist/symfony/symfony",
                    "type": "tidelift"
                }
            ],
            "time": "2024-09-09T11:45:10+00:00"
        },
        {
            "name": "symfony/polyfill-intl-grapheme",
            "version": "v1.32.0",
            "source": {
                "type": "git",
                "url": "https://github.com/symfony/polyfill-intl-grapheme.git",
                "reference": "b9123926e3b7bc2f98c02ad54f6a4b02b91a8abe"
            },
            "dist": {
                "type": "zip",
                "url": "https://api.github.com/repos/symfony/polyfill-intl-grapheme/zipball/b9123926e3b7bc2f98c02ad54f6a4b02b91a8abe",
                "reference": "b9123926e3b7bc2f98c02ad54f6a4b02b91a8abe",
                "shasum": ""
            },
            "require": {
                "php": ">=7.2"
            },
            "suggest": {
                "ext-intl": "For best performance"
            },
            "type": "library",
            "extra": {
                "thanks": {
                    "url": "https://github.com/symfony/polyfill",
                    "name": "symfony/polyfill"
                }
            },
            "autoload": {
                "files": [
                    "bootstrap.php"
                ],
                "psr-4": {
                    "Symfony\\Polyfill\\Intl\\Grapheme\\": ""
                }
            },
            "notification-url": "https://packagist.org/downloads/",
            "license": [
                "MIT"
            ],
            "authors": [
                {
                    "name": "Nicolas Grekas",
                    "email": "p@tchwork.com"
                },
                {
                    "name": "Symfony Community",
                    "homepage": "https://symfony.com/contributors"
                }
            ],
            "description": "Symfony polyfill for intl's grapheme_* functions",
            "homepage": "https://symfony.com",
            "keywords": [
                "compatibility",
                "grapheme",
                "intl",
                "polyfill",
                "portable",
                "shim"
            ],
            "support": {
                "source": "https://github.com/symfony/polyfill-intl-grapheme/tree/v1.32.0"
            },
            "funding": [
                {
                    "url": "https://symfony.com/sponsor",
                    "type": "custom"
                },
                {
                    "url": "https://github.com/fabpot",
                    "type": "github"
                },
                {
                    "url": "https://tidelift.com/funding/github/packagist/symfony/symfony",
                    "type": "tidelift"
                }
            ],
            "time": "2024-09-09T11:45:10+00:00"
        },
        {
            "name": "symfony/polyfill-intl-idn",
            "version": "v1.32.0",
            "source": {
                "type": "git",
                "url": "https://github.com/symfony/polyfill-intl-idn.git",
                "reference": "9614ac4d8061dc257ecc64cba1b140873dce8ad3"
            },
            "dist": {
                "type": "zip",
                "url": "https://api.github.com/repos/symfony/polyfill-intl-idn/zipball/9614ac4d8061dc257ecc64cba1b140873dce8ad3",
                "reference": "9614ac4d8061dc257ecc64cba1b140873dce8ad3",
                "shasum": ""
            },
            "require": {
                "php": ">=7.2",
                "symfony/polyfill-intl-normalizer": "^1.10"
            },
            "suggest": {
                "ext-intl": "For best performance"
            },
            "type": "library",
            "extra": {
                "thanks": {
                    "url": "https://github.com/symfony/polyfill",
                    "name": "symfony/polyfill"
                }
            },
            "autoload": {
                "files": [
                    "bootstrap.php"
                ],
                "psr-4": {
                    "Symfony\\Polyfill\\Intl\\Idn\\": ""
                }
            },
            "notification-url": "https://packagist.org/downloads/",
            "license": [
                "MIT"
            ],
            "authors": [
                {
                    "name": "Laurent Bassin",
                    "email": "laurent@bassin.info"
                },
                {
                    "name": "Trevor Rowbotham",
                    "email": "trevor.rowbotham@pm.me"
                },
                {
                    "name": "Symfony Community",
                    "homepage": "https://symfony.com/contributors"
                }
            ],
            "description": "Symfony polyfill for intl's idn_to_ascii and idn_to_utf8 functions",
            "homepage": "https://symfony.com",
            "keywords": [
                "compatibility",
                "idn",
                "intl",
                "polyfill",
                "portable",
                "shim"
            ],
            "support": {
                "source": "https://github.com/symfony/polyfill-intl-idn/tree/v1.32.0"
            },
            "funding": [
                {
                    "url": "https://symfony.com/sponsor",
                    "type": "custom"
                },
                {
                    "url": "https://github.com/fabpot",
                    "type": "github"
                },
                {
                    "url": "https://tidelift.com/funding/github/packagist/symfony/symfony",
                    "type": "tidelift"
                }
            ],
            "time": "2024-09-10T14:38:51+00:00"
        },
        {
            "name": "symfony/polyfill-intl-normalizer",
            "version": "v1.32.0",
            "source": {
                "type": "git",
                "url": "https://github.com/symfony/polyfill-intl-normalizer.git",
                "reference": "3833d7255cc303546435cb650316bff708a1c75c"
            },
            "dist": {
                "type": "zip",
                "url": "https://api.github.com/repos/symfony/polyfill-intl-normalizer/zipball/3833d7255cc303546435cb650316bff708a1c75c",
                "reference": "3833d7255cc303546435cb650316bff708a1c75c",
                "shasum": ""
            },
            "require": {
                "php": ">=7.2"
            },
            "suggest": {
                "ext-intl": "For best performance"
            },
            "type": "library",
            "extra": {
                "thanks": {
                    "url": "https://github.com/symfony/polyfill",
                    "name": "symfony/polyfill"
                }
            },
            "autoload": {
                "files": [
                    "bootstrap.php"
                ],
                "psr-4": {
                    "Symfony\\Polyfill\\Intl\\Normalizer\\": ""
                },
                "classmap": [
                    "Resources/stubs"
                ]
            },
            "notification-url": "https://packagist.org/downloads/",
            "license": [
                "MIT"
            ],
            "authors": [
                {
                    "name": "Nicolas Grekas",
                    "email": "p@tchwork.com"
                },
                {
                    "name": "Symfony Community",
                    "homepage": "https://symfony.com/contributors"
                }
            ],
            "description": "Symfony polyfill for intl's Normalizer class and related functions",
            "homepage": "https://symfony.com",
            "keywords": [
                "compatibility",
                "intl",
                "normalizer",
                "polyfill",
                "portable",
                "shim"
            ],
            "support": {
                "source": "https://github.com/symfony/polyfill-intl-normalizer/tree/v1.32.0"
            },
            "funding": [
                {
                    "url": "https://symfony.com/sponsor",
                    "type": "custom"
                },
                {
                    "url": "https://github.com/fabpot",
                    "type": "github"
                },
                {
                    "url": "https://tidelift.com/funding/github/packagist/symfony/symfony",
                    "type": "tidelift"
                }
            ],
            "time": "2024-09-09T11:45:10+00:00"
        },
        {
            "name": "symfony/polyfill-mbstring",
            "version": "v1.32.0",
            "source": {
                "type": "git",
                "url": "https://github.com/symfony/polyfill-mbstring.git",
                "reference": "6d857f4d76bd4b343eac26d6b539585d2bc56493"
            },
            "dist": {
                "type": "zip",
                "url": "https://api.github.com/repos/symfony/polyfill-mbstring/zipball/6d857f4d76bd4b343eac26d6b539585d2bc56493",
                "reference": "6d857f4d76bd4b343eac26d6b539585d2bc56493",
                "shasum": ""
            },
            "require": {
                "ext-iconv": "*",
                "php": ">=7.2"
            },
            "provide": {
                "ext-mbstring": "*"
            },
            "suggest": {
                "ext-mbstring": "For best performance"
            },
            "type": "library",
            "extra": {
                "thanks": {
                    "url": "https://github.com/symfony/polyfill",
                    "name": "symfony/polyfill"
                }
            },
            "autoload": {
                "files": [
                    "bootstrap.php"
                ],
                "psr-4": {
                    "Symfony\\Polyfill\\Mbstring\\": ""
                }
            },
            "notification-url": "https://packagist.org/downloads/",
            "license": [
                "MIT"
            ],
            "authors": [
                {
                    "name": "Nicolas Grekas",
                    "email": "p@tchwork.com"
                },
                {
                    "name": "Symfony Community",
                    "homepage": "https://symfony.com/contributors"
                }
            ],
            "description": "Symfony polyfill for the Mbstring extension",
            "homepage": "https://symfony.com",
            "keywords": [
                "compatibility",
                "mbstring",
                "polyfill",
                "portable",
                "shim"
            ],
            "support": {
                "source": "https://github.com/symfony/polyfill-mbstring/tree/v1.32.0"
            },
            "funding": [
                {
                    "url": "https://symfony.com/sponsor",
                    "type": "custom"
                },
                {
                    "url": "https://github.com/fabpot",
                    "type": "github"
                },
                {
                    "url": "https://tidelift.com/funding/github/packagist/symfony/symfony",
                    "type": "tidelift"
                }
            ],
            "time": "2024-12-23T08:48:59+00:00"
        },
        {
            "name": "symfony/polyfill-php80",
            "version": "v1.32.0",
            "source": {
                "type": "git",
                "url": "https://github.com/symfony/polyfill-php80.git",
                "reference": "0cc9dd0f17f61d8131e7df6b84bd344899fe2608"
            },
            "dist": {
                "type": "zip",
                "url": "https://api.github.com/repos/symfony/polyfill-php80/zipball/0cc9dd0f17f61d8131e7df6b84bd344899fe2608",
                "reference": "0cc9dd0f17f61d8131e7df6b84bd344899fe2608",
                "shasum": ""
            },
            "require": {
                "php": ">=7.2"
            },
            "type": "library",
            "extra": {
                "thanks": {
                    "url": "https://github.com/symfony/polyfill",
                    "name": "symfony/polyfill"
                }
            },
            "autoload": {
                "files": [
                    "bootstrap.php"
                ],
                "psr-4": {
                    "Symfony\\Polyfill\\Php80\\": ""
                },
                "classmap": [
                    "Resources/stubs"
                ]
            },
            "notification-url": "https://packagist.org/downloads/",
            "license": [
                "MIT"
            ],
            "authors": [
                {
                    "name": "Ion Bazan",
                    "email": "ion.bazan@gmail.com"
                },
                {
                    "name": "Nicolas Grekas",
                    "email": "p@tchwork.com"
                },
                {
                    "name": "Symfony Community",
                    "homepage": "https://symfony.com/contributors"
                }
            ],
            "description": "Symfony polyfill backporting some PHP 8.0+ features to lower PHP versions",
            "homepage": "https://symfony.com",
            "keywords": [
                "compatibility",
                "polyfill",
                "portable",
                "shim"
            ],
            "support": {
                "source": "https://github.com/symfony/polyfill-php80/tree/v1.32.0"
            },
            "funding": [
                {
                    "url": "https://symfony.com/sponsor",
                    "type": "custom"
                },
                {
                    "url": "https://github.com/fabpot",
                    "type": "github"
                },
                {
                    "url": "https://tidelift.com/funding/github/packagist/symfony/symfony",
                    "type": "tidelift"
                }
            ],
            "time": "2025-01-02T08:10:11+00:00"
        },
        {
            "name": "symfony/polyfill-php83",
            "version": "v1.32.0",
            "source": {
                "type": "git",
                "url": "https://github.com/symfony/polyfill-php83.git",
                "reference": "2fb86d65e2d424369ad2905e83b236a8805ba491"
            },
            "dist": {
                "type": "zip",
                "url": "https://api.github.com/repos/symfony/polyfill-php83/zipball/2fb86d65e2d424369ad2905e83b236a8805ba491",
                "reference": "2fb86d65e2d424369ad2905e83b236a8805ba491",
                "shasum": ""
            },
            "require": {
                "php": ">=7.2"
            },
            "type": "library",
            "extra": {
                "thanks": {
                    "url": "https://github.com/symfony/polyfill",
                    "name": "symfony/polyfill"
                }
            },
            "autoload": {
                "files": [
                    "bootstrap.php"
                ],
                "psr-4": {
                    "Symfony\\Polyfill\\Php83\\": ""
                },
                "classmap": [
                    "Resources/stubs"
                ]
            },
            "notification-url": "https://packagist.org/downloads/",
            "license": [
                "MIT"
            ],
            "authors": [
                {
                    "name": "Nicolas Grekas",
                    "email": "p@tchwork.com"
                },
                {
                    "name": "Symfony Community",
                    "homepage": "https://symfony.com/contributors"
                }
            ],
            "description": "Symfony polyfill backporting some PHP 8.3+ features to lower PHP versions",
            "homepage": "https://symfony.com",
            "keywords": [
                "compatibility",
                "polyfill",
                "portable",
                "shim"
            ],
            "support": {
                "source": "https://github.com/symfony/polyfill-php83/tree/v1.32.0"
            },
            "funding": [
                {
                    "url": "https://symfony.com/sponsor",
                    "type": "custom"
                },
                {
                    "url": "https://github.com/fabpot",
                    "type": "github"
                },
                {
                    "url": "https://tidelift.com/funding/github/packagist/symfony/symfony",
                    "type": "tidelift"
                }
            ],
            "time": "2024-09-09T11:45:10+00:00"
        },
        {
            "name": "symfony/polyfill-uuid",
            "version": "v1.32.0",
            "source": {
                "type": "git",
                "url": "https://github.com/symfony/polyfill-uuid.git",
                "reference": "21533be36c24be3f4b1669c4725c7d1d2bab4ae2"
            },
            "dist": {
                "type": "zip",
                "url": "https://api.github.com/repos/symfony/polyfill-uuid/zipball/21533be36c24be3f4b1669c4725c7d1d2bab4ae2",
                "reference": "21533be36c24be3f4b1669c4725c7d1d2bab4ae2",
                "shasum": ""
            },
            "require": {
                "php": ">=7.2"
            },
            "provide": {
                "ext-uuid": "*"
            },
            "suggest": {
                "ext-uuid": "For best performance"
            },
            "type": "library",
            "extra": {
                "thanks": {
                    "url": "https://github.com/symfony/polyfill",
                    "name": "symfony/polyfill"
                }
            },
            "autoload": {
                "files": [
                    "bootstrap.php"
                ],
                "psr-4": {
                    "Symfony\\Polyfill\\Uuid\\": ""
                }
            },
            "notification-url": "https://packagist.org/downloads/",
            "license": [
                "MIT"
            ],
            "authors": [
                {
                    "name": "Grégoire Pineau",
                    "email": "lyrixx@lyrixx.info"
                },
                {
                    "name": "Symfony Community",
                    "homepage": "https://symfony.com/contributors"
                }
            ],
            "description": "Symfony polyfill for uuid functions",
            "homepage": "https://symfony.com",
            "keywords": [
                "compatibility",
                "polyfill",
                "portable",
                "uuid"
            ],
            "support": {
                "source": "https://github.com/symfony/polyfill-uuid/tree/v1.32.0"
            },
            "funding": [
                {
                    "url": "https://symfony.com/sponsor",
                    "type": "custom"
                },
                {
                    "url": "https://github.com/fabpot",
                    "type": "github"
                },
                {
                    "url": "https://tidelift.com/funding/github/packagist/symfony/symfony",
                    "type": "tidelift"
                }
            ],
            "time": "2024-09-09T11:45:10+00:00"
        },
        {
            "name": "symfony/process",
            "version": "v7.3.0",
            "source": {
                "type": "git",
                "url": "https://github.com/symfony/process.git",
                "reference": "40c295f2deb408d5e9d2d32b8ba1dd61e36f05af"
            },
            "dist": {
                "type": "zip",
                "url": "https://api.github.com/repos/symfony/process/zipball/40c295f2deb408d5e9d2d32b8ba1dd61e36f05af",
                "reference": "40c295f2deb408d5e9d2d32b8ba1dd61e36f05af",
                "shasum": ""
            },
            "require": {
                "php": ">=8.2"
            },
            "type": "library",
            "autoload": {
                "psr-4": {
                    "Symfony\\Component\\Process\\": ""
                },
                "exclude-from-classmap": [
                    "/Tests/"
                ]
            },
            "notification-url": "https://packagist.org/downloads/",
            "license": [
                "MIT"
            ],
            "authors": [
                {
                    "name": "Fabien Potencier",
                    "email": "fabien@symfony.com"
                },
                {
                    "name": "Symfony Community",
                    "homepage": "https://symfony.com/contributors"
                }
            ],
            "description": "Executes commands in sub-processes",
            "homepage": "https://symfony.com",
            "support": {
                "source": "https://github.com/symfony/process/tree/v7.3.0"
            },
            "funding": [
                {
                    "url": "https://symfony.com/sponsor",
                    "type": "custom"
                },
                {
                    "url": "https://github.com/fabpot",
                    "type": "github"
                },
                {
                    "url": "https://tidelift.com/funding/github/packagist/symfony/symfony",
                    "type": "tidelift"
                }
            ],
            "time": "2025-04-17T09:11:12+00:00"
        },
        {
            "name": "symfony/routing",
            "version": "v7.3.0",
            "source": {
                "type": "git",
                "url": "https://github.com/symfony/routing.git",
                "reference": "8e213820c5fea844ecea29203d2a308019007c15"
            },
            "dist": {
                "type": "zip",
                "url": "https://api.github.com/repos/symfony/routing/zipball/8e213820c5fea844ecea29203d2a308019007c15",
                "reference": "8e213820c5fea844ecea29203d2a308019007c15",
                "shasum": ""
            },
            "require": {
                "php": ">=8.2",
                "symfony/deprecation-contracts": "^2.5|^3"
            },
            "conflict": {
                "symfony/config": "<6.4",
                "symfony/dependency-injection": "<6.4",
                "symfony/yaml": "<6.4"
            },
            "require-dev": {
                "psr/log": "^1|^2|^3",
                "symfony/config": "^6.4|^7.0",
                "symfony/dependency-injection": "^6.4|^7.0",
                "symfony/expression-language": "^6.4|^7.0",
                "symfony/http-foundation": "^6.4|^7.0",
                "symfony/yaml": "^6.4|^7.0"
            },
            "type": "library",
            "autoload": {
                "psr-4": {
                    "Symfony\\Component\\Routing\\": ""
                },
                "exclude-from-classmap": [
                    "/Tests/"
                ]
            },
            "notification-url": "https://packagist.org/downloads/",
            "license": [
                "MIT"
            ],
            "authors": [
                {
                    "name": "Fabien Potencier",
                    "email": "fabien@symfony.com"
                },
                {
                    "name": "Symfony Community",
                    "homepage": "https://symfony.com/contributors"
                }
            ],
            "description": "Maps an HTTP request to a set of configuration variables",
            "homepage": "https://symfony.com",
            "keywords": [
                "router",
                "routing",
                "uri",
                "url"
            ],
            "support": {
                "source": "https://github.com/symfony/routing/tree/v7.3.0"
            },
            "funding": [
                {
                    "url": "https://symfony.com/sponsor",
                    "type": "custom"
                },
                {
                    "url": "https://github.com/fabpot",
                    "type": "github"
                },
                {
                    "url": "https://tidelift.com/funding/github/packagist/symfony/symfony",
                    "type": "tidelift"
                }
            ],
            "time": "2025-05-24T20:43:28+00:00"
        },
        {
            "name": "symfony/service-contracts",
            "version": "v3.6.0",
            "source": {
                "type": "git",
                "url": "https://github.com/symfony/service-contracts.git",
                "reference": "f021b05a130d35510bd6b25fe9053c2a8a15d5d4"
            },
            "dist": {
                "type": "zip",
                "url": "https://api.github.com/repos/symfony/service-contracts/zipball/f021b05a130d35510bd6b25fe9053c2a8a15d5d4",
                "reference": "f021b05a130d35510bd6b25fe9053c2a8a15d5d4",
                "shasum": ""
            },
            "require": {
                "php": ">=8.1",
                "psr/container": "^1.1|^2.0",
                "symfony/deprecation-contracts": "^2.5|^3"
            },
            "conflict": {
                "ext-psr": "<1.1|>=2"
            },
            "type": "library",
            "extra": {
                "thanks": {
                    "url": "https://github.com/symfony/contracts",
                    "name": "symfony/contracts"
                },
                "branch-alias": {
                    "dev-main": "3.6-dev"
                }
            },
            "autoload": {
                "psr-4": {
                    "Symfony\\Contracts\\Service\\": ""
                },
                "exclude-from-classmap": [
                    "/Test/"
                ]
            },
            "notification-url": "https://packagist.org/downloads/",
            "license": [
                "MIT"
            ],
            "authors": [
                {
                    "name": "Nicolas Grekas",
                    "email": "p@tchwork.com"
                },
                {
                    "name": "Symfony Community",
                    "homepage": "https://symfony.com/contributors"
                }
            ],
            "description": "Generic abstractions related to writing services",
            "homepage": "https://symfony.com",
            "keywords": [
                "abstractions",
                "contracts",
                "decoupling",
                "interfaces",
                "interoperability",
                "standards"
            ],
            "support": {
                "source": "https://github.com/symfony/service-contracts/tree/v3.6.0"
            },
            "funding": [
                {
                    "url": "https://symfony.com/sponsor",
                    "type": "custom"
                },
                {
                    "url": "https://github.com/fabpot",
                    "type": "github"
                },
                {
                    "url": "https://tidelift.com/funding/github/packagist/symfony/symfony",
                    "type": "tidelift"
                }
            ],
            "time": "2025-04-25T09:37:31+00:00"
        },
        {
            "name": "symfony/string",
            "version": "v7.3.0",
            "source": {
                "type": "git",
                "url": "https://github.com/symfony/string.git",
                "reference": "f3570b8c61ca887a9e2938e85cb6458515d2b125"
            },
            "dist": {
                "type": "zip",
                "url": "https://api.github.com/repos/symfony/string/zipball/f3570b8c61ca887a9e2938e85cb6458515d2b125",
                "reference": "f3570b8c61ca887a9e2938e85cb6458515d2b125",
                "shasum": ""
            },
            "require": {
                "php": ">=8.2",
                "symfony/polyfill-ctype": "~1.8",
                "symfony/polyfill-intl-grapheme": "~1.0",
                "symfony/polyfill-intl-normalizer": "~1.0",
                "symfony/polyfill-mbstring": "~1.0"
            },
            "conflict": {
                "symfony/translation-contracts": "<2.5"
            },
            "require-dev": {
                "symfony/emoji": "^7.1",
                "symfony/error-handler": "^6.4|^7.0",
                "symfony/http-client": "^6.4|^7.0",
                "symfony/intl": "^6.4|^7.0",
                "symfony/translation-contracts": "^2.5|^3.0",
                "symfony/var-exporter": "^6.4|^7.0"
            },
            "type": "library",
            "autoload": {
                "files": [
                    "Resources/functions.php"
                ],
                "psr-4": {
                    "Symfony\\Component\\String\\": ""
                },
                "exclude-from-classmap": [
                    "/Tests/"
                ]
            },
            "notification-url": "https://packagist.org/downloads/",
            "license": [
                "MIT"
            ],
            "authors": [
                {
                    "name": "Nicolas Grekas",
                    "email": "p@tchwork.com"
                },
                {
                    "name": "Symfony Community",
                    "homepage": "https://symfony.com/contributors"
                }
            ],
            "description": "Provides an object-oriented API to strings and deals with bytes, UTF-8 code points and grapheme clusters in a unified way",
            "homepage": "https://symfony.com",
            "keywords": [
                "grapheme",
                "i18n",
                "string",
                "unicode",
                "utf-8",
                "utf8"
            ],
            "support": {
                "source": "https://github.com/symfony/string/tree/v7.3.0"
            },
            "funding": [
                {
                    "url": "https://symfony.com/sponsor",
                    "type": "custom"
                },
                {
                    "url": "https://github.com/fabpot",
                    "type": "github"
                },
                {
                    "url": "https://tidelift.com/funding/github/packagist/symfony/symfony",
                    "type": "tidelift"
                }
            ],
            "time": "2025-04-20T20:19:01+00:00"
        },
        {
            "name": "symfony/translation",
            "version": "v7.3.1",
            "source": {
                "type": "git",
                "url": "https://github.com/symfony/translation.git",
                "reference": "241d5ac4910d256660238a7ecf250deba4c73063"
            },
            "dist": {
                "type": "zip",
                "url": "https://api.github.com/repos/symfony/translation/zipball/241d5ac4910d256660238a7ecf250deba4c73063",
                "reference": "241d5ac4910d256660238a7ecf250deba4c73063",
                "shasum": ""
            },
            "require": {
                "php": ">=8.2",
                "symfony/deprecation-contracts": "^2.5|^3",
                "symfony/polyfill-mbstring": "~1.0",
                "symfony/translation-contracts": "^2.5|^3.0"
            },
            "conflict": {
                "nikic/php-parser": "<5.0",
                "symfony/config": "<6.4",
                "symfony/console": "<6.4",
                "symfony/dependency-injection": "<6.4",
                "symfony/http-client-contracts": "<2.5",
                "symfony/http-kernel": "<6.4",
                "symfony/service-contracts": "<2.5",
                "symfony/twig-bundle": "<6.4",
                "symfony/yaml": "<6.4"
            },
            "provide": {
                "symfony/translation-implementation": "2.3|3.0"
            },
            "require-dev": {
                "nikic/php-parser": "^5.0",
                "psr/log": "^1|^2|^3",
                "symfony/config": "^6.4|^7.0",
                "symfony/console": "^6.4|^7.0",
                "symfony/dependency-injection": "^6.4|^7.0",
                "symfony/finder": "^6.4|^7.0",
                "symfony/http-client-contracts": "^2.5|^3.0",
                "symfony/http-kernel": "^6.4|^7.0",
                "symfony/intl": "^6.4|^7.0",
                "symfony/polyfill-intl-icu": "^1.21",
                "symfony/routing": "^6.4|^7.0",
                "symfony/service-contracts": "^2.5|^3",
                "symfony/yaml": "^6.4|^7.0"
            },
            "type": "library",
            "autoload": {
                "files": [
                    "Resources/functions.php"
                ],
                "psr-4": {
                    "Symfony\\Component\\Translation\\": ""
                },
                "exclude-from-classmap": [
                    "/Tests/"
                ]
            },
            "notification-url": "https://packagist.org/downloads/",
            "license": [
                "MIT"
            ],
            "authors": [
                {
                    "name": "Fabien Potencier",
                    "email": "fabien@symfony.com"
                },
                {
                    "name": "Symfony Community",
                    "homepage": "https://symfony.com/contributors"
                }
            ],
            "description": "Provides tools to internationalize your application",
            "homepage": "https://symfony.com",
            "support": {
                "source": "https://github.com/symfony/translation/tree/v7.3.1"
            },
            "funding": [
                {
                    "url": "https://symfony.com/sponsor",
                    "type": "custom"
                },
                {
                    "url": "https://github.com/fabpot",
                    "type": "github"
                },
                {
                    "url": "https://tidelift.com/funding/github/packagist/symfony/symfony",
                    "type": "tidelift"
                }
            ],
            "time": "2025-06-27T19:55:54+00:00"
        },
        {
            "name": "symfony/translation-contracts",
            "version": "v3.6.0",
            "source": {
                "type": "git",
                "url": "https://github.com/symfony/translation-contracts.git",
                "reference": "df210c7a2573f1913b2d17cc95f90f53a73d8f7d"
            },
            "dist": {
                "type": "zip",
                "url": "https://api.github.com/repos/symfony/translation-contracts/zipball/df210c7a2573f1913b2d17cc95f90f53a73d8f7d",
                "reference": "df210c7a2573f1913b2d17cc95f90f53a73d8f7d",
                "shasum": ""
            },
            "require": {
                "php": ">=8.1"
            },
            "type": "library",
            "extra": {
                "thanks": {
                    "url": "https://github.com/symfony/contracts",
                    "name": "symfony/contracts"
                },
                "branch-alias": {
                    "dev-main": "3.6-dev"
                }
            },
            "autoload": {
                "psr-4": {
                    "Symfony\\Contracts\\Translation\\": ""
                },
                "exclude-from-classmap": [
                    "/Test/"
                ]
            },
            "notification-url": "https://packagist.org/downloads/",
            "license": [
                "MIT"
            ],
            "authors": [
                {
                    "name": "Nicolas Grekas",
                    "email": "p@tchwork.com"
                },
                {
                    "name": "Symfony Community",
                    "homepage": "https://symfony.com/contributors"
                }
            ],
            "description": "Generic abstractions related to translation",
            "homepage": "https://symfony.com",
            "keywords": [
                "abstractions",
                "contracts",
                "decoupling",
                "interfaces",
                "interoperability",
                "standards"
            ],
            "support": {
                "source": "https://github.com/symfony/translation-contracts/tree/v3.6.0"
            },
            "funding": [
                {
                    "url": "https://symfony.com/sponsor",
                    "type": "custom"
                },
                {
                    "url": "https://github.com/fabpot",
                    "type": "github"
                },
                {
                    "url": "https://tidelift.com/funding/github/packagist/symfony/symfony",
                    "type": "tidelift"
                }
            ],
            "time": "2024-09-27T08:32:26+00:00"
        },
        {
            "name": "symfony/uid",
            "version": "v7.3.1",
            "source": {
                "type": "git",
                "url": "https://github.com/symfony/uid.git",
                "reference": "a69f69f3159b852651a6bf45a9fdd149520525bb"
            },
            "dist": {
                "type": "zip",
                "url": "https://api.github.com/repos/symfony/uid/zipball/a69f69f3159b852651a6bf45a9fdd149520525bb",
                "reference": "a69f69f3159b852651a6bf45a9fdd149520525bb",
                "shasum": ""
            },
            "require": {
                "php": ">=8.2",
                "symfony/polyfill-uuid": "^1.15"
            },
            "require-dev": {
                "symfony/console": "^6.4|^7.0"
            },
            "type": "library",
            "autoload": {
                "psr-4": {
                    "Symfony\\Component\\Uid\\": ""
                },
                "exclude-from-classmap": [
                    "/Tests/"
                ]
            },
            "notification-url": "https://packagist.org/downloads/",
            "license": [
                "MIT"
            ],
            "authors": [
                {
                    "name": "Grégoire Pineau",
                    "email": "lyrixx@lyrixx.info"
                },
                {
                    "name": "Nicolas Grekas",
                    "email": "p@tchwork.com"
                },
                {
                    "name": "Symfony Community",
                    "homepage": "https://symfony.com/contributors"
                }
            ],
            "description": "Provides an object-oriented API to generate and represent UIDs",
            "homepage": "https://symfony.com",
            "keywords": [
                "UID",
                "ulid",
                "uuid"
            ],
            "support": {
                "source": "https://github.com/symfony/uid/tree/v7.3.1"
            },
            "funding": [
                {
                    "url": "https://symfony.com/sponsor",
                    "type": "custom"
                },
                {
                    "url": "https://github.com/fabpot",
                    "type": "github"
                },
                {
                    "url": "https://tidelift.com/funding/github/packagist/symfony/symfony",
                    "type": "tidelift"
                }
            ],
            "time": "2025-06-27T19:55:54+00:00"
        },
        {
            "name": "symfony/var-dumper",
            "version": "v7.3.1",
            "source": {
                "type": "git",
                "url": "https://github.com/symfony/var-dumper.git",
                "reference": "6e209fbe5f5a7b6043baba46fe5735a4b85d0d42"
            },
            "dist": {
                "type": "zip",
                "url": "https://api.github.com/repos/symfony/var-dumper/zipball/6e209fbe5f5a7b6043baba46fe5735a4b85d0d42",
                "reference": "6e209fbe5f5a7b6043baba46fe5735a4b85d0d42",
                "shasum": ""
            },
            "require": {
                "php": ">=8.2",
                "symfony/deprecation-contracts": "^2.5|^3",
                "symfony/polyfill-mbstring": "~1.0"
            },
            "conflict": {
                "symfony/console": "<6.4"
            },
            "require-dev": {
                "ext-iconv": "*",
                "symfony/console": "^6.4|^7.0",
                "symfony/http-kernel": "^6.4|^7.0",
                "symfony/process": "^6.4|^7.0",
                "symfony/uid": "^6.4|^7.0",
                "twig/twig": "^3.12"
            },
            "bin": [
                "Resources/bin/var-dump-server"
            ],
            "type": "library",
            "autoload": {
                "files": [
                    "Resources/functions/dump.php"
                ],
                "psr-4": {
                    "Symfony\\Component\\VarDumper\\": ""
                },
                "exclude-from-classmap": [
                    "/Tests/"
                ]
            },
            "notification-url": "https://packagist.org/downloads/",
            "license": [
                "MIT"
            ],
            "authors": [
                {
                    "name": "Nicolas Grekas",
                    "email": "p@tchwork.com"
                },
                {
                    "name": "Symfony Community",
                    "homepage": "https://symfony.com/contributors"
                }
            ],
            "description": "Provides mechanisms for walking through any arbitrary PHP variable",
            "homepage": "https://symfony.com",
            "keywords": [
                "debug",
                "dump"
            ],
            "support": {
                "source": "https://github.com/symfony/var-dumper/tree/v7.3.1"
            },
            "funding": [
                {
                    "url": "https://symfony.com/sponsor",
                    "type": "custom"
                },
                {
                    "url": "https://github.com/fabpot",
                    "type": "github"
                },
                {
                    "url": "https://tidelift.com/funding/github/packagist/symfony/symfony",
                    "type": "tidelift"
                }
            ],
            "time": "2025-06-27T19:55:54+00:00"
        },
        {
            "name": "tijsverkoyen/css-to-inline-styles",
            "version": "v2.3.0",
            "source": {
                "type": "git",
                "url": "https://github.com/tijsverkoyen/CssToInlineStyles.git",
                "reference": "0d72ac1c00084279c1816675284073c5a337c20d"
            },
            "dist": {
                "type": "zip",
                "url": "https://api.github.com/repos/tijsverkoyen/CssToInlineStyles/zipball/0d72ac1c00084279c1816675284073c5a337c20d",
                "reference": "0d72ac1c00084279c1816675284073c5a337c20d",
                "shasum": ""
            },
            "require": {
                "ext-dom": "*",
                "ext-libxml": "*",
                "php": "^7.4 || ^8.0",
                "symfony/css-selector": "^5.4 || ^6.0 || ^7.0"
            },
            "require-dev": {
                "phpstan/phpstan": "^2.0",
                "phpstan/phpstan-phpunit": "^2.0",
                "phpunit/phpunit": "^8.5.21 || ^9.5.10"
            },
            "type": "library",
            "extra": {
                "branch-alias": {
                    "dev-master": "2.x-dev"
                }
            },
            "autoload": {
                "psr-4": {
                    "TijsVerkoyen\\CssToInlineStyles\\": "src"
                }
            },
            "notification-url": "https://packagist.org/downloads/",
            "license": [
                "BSD-3-Clause"
            ],
            "authors": [
                {
                    "name": "Tijs Verkoyen",
                    "email": "css_to_inline_styles@verkoyen.eu",
                    "role": "Developer"
                }
            ],
            "description": "CssToInlineStyles is a class that enables you to convert HTML-pages/files into HTML-pages/files with inline styles. This is very useful when you're sending emails.",
            "homepage": "https://github.com/tijsverkoyen/CssToInlineStyles",
            "support": {
                "issues": "https://github.com/tijsverkoyen/CssToInlineStyles/issues",
                "source": "https://github.com/tijsverkoyen/CssToInlineStyles/tree/v2.3.0"
            },
            "time": "2024-12-21T16:25:41+00:00"
        },
        {
            "name": "vlucas/phpdotenv",
            "version": "v5.6.2",
            "source": {
                "type": "git",
                "url": "https://github.com/vlucas/phpdotenv.git",
                "reference": "24ac4c74f91ee2c193fa1aaa5c249cb0822809af"
            },
            "dist": {
                "type": "zip",
                "url": "https://api.github.com/repos/vlucas/phpdotenv/zipball/24ac4c74f91ee2c193fa1aaa5c249cb0822809af",
                "reference": "24ac4c74f91ee2c193fa1aaa5c249cb0822809af",
                "shasum": ""
            },
            "require": {
                "ext-pcre": "*",
                "graham-campbell/result-type": "^1.1.3",
                "php": "^7.2.5 || ^8.0",
                "phpoption/phpoption": "^1.9.3",
                "symfony/polyfill-ctype": "^1.24",
                "symfony/polyfill-mbstring": "^1.24",
                "symfony/polyfill-php80": "^1.24"
            },
            "require-dev": {
                "bamarni/composer-bin-plugin": "^1.8.2",
                "ext-filter": "*",
                "phpunit/phpunit": "^8.5.34 || ^9.6.13 || ^10.4.2"
            },
            "suggest": {
                "ext-filter": "Required to use the boolean validator."
            },
            "type": "library",
            "extra": {
                "bamarni-bin": {
                    "bin-links": true,
                    "forward-command": false
                },
                "branch-alias": {
                    "dev-master": "5.6-dev"
                }
            },
            "autoload": {
                "psr-4": {
                    "Dotenv\\": "src/"
                }
            },
            "notification-url": "https://packagist.org/downloads/",
            "license": [
                "BSD-3-Clause"
            ],
            "authors": [
                {
                    "name": "Graham Campbell",
                    "email": "hello@gjcampbell.co.uk",
                    "homepage": "https://github.com/GrahamCampbell"
                },
                {
                    "name": "Vance Lucas",
                    "email": "vance@vancelucas.com",
                    "homepage": "https://github.com/vlucas"
                }
            ],
            "description": "Loads environment variables from `.env` to `getenv()`, `$_ENV` and `$_SERVER` automagically.",
            "keywords": [
                "dotenv",
                "env",
                "environment"
            ],
            "support": {
                "issues": "https://github.com/vlucas/phpdotenv/issues",
                "source": "https://github.com/vlucas/phpdotenv/tree/v5.6.2"
            },
            "funding": [
                {
                    "url": "https://github.com/GrahamCampbell",
                    "type": "github"
                },
                {
                    "url": "https://tidelift.com/funding/github/packagist/vlucas/phpdotenv",
                    "type": "tidelift"
                }
            ],
            "time": "2025-04-30T23:37:27+00:00"
        },
        {
            "name": "voku/portable-ascii",
            "version": "2.0.3",
            "source": {
                "type": "git",
                "url": "https://github.com/voku/portable-ascii.git",
                "reference": "b1d923f88091c6bf09699efcd7c8a1b1bfd7351d"
            },
            "dist": {
                "type": "zip",
                "url": "https://api.github.com/repos/voku/portable-ascii/zipball/b1d923f88091c6bf09699efcd7c8a1b1bfd7351d",
                "reference": "b1d923f88091c6bf09699efcd7c8a1b1bfd7351d",
                "shasum": ""
            },
            "require": {
                "php": ">=7.0.0"
            },
            "require-dev": {
                "phpunit/phpunit": "~6.0 || ~7.0 || ~9.0"
            },
            "suggest": {
                "ext-intl": "Use Intl for transliterator_transliterate() support"
            },
            "type": "library",
            "autoload": {
                "psr-4": {
                    "voku\\": "src/voku/"
                }
            },
            "notification-url": "https://packagist.org/downloads/",
            "license": [
                "MIT"
            ],
            "authors": [
                {
                    "name": "Lars Moelleken",
                    "homepage": "https://www.moelleken.org/"
                }
            ],
            "description": "Portable ASCII library - performance optimized (ascii) string functions for php.",
            "homepage": "https://github.com/voku/portable-ascii",
            "keywords": [
                "ascii",
                "clean",
                "php"
            ],
            "support": {
                "issues": "https://github.com/voku/portable-ascii/issues",
                "source": "https://github.com/voku/portable-ascii/tree/2.0.3"
            },
            "funding": [
                {
                    "url": "https://www.paypal.me/moelleken",
                    "type": "custom"
                },
                {
                    "url": "https://github.com/voku",
                    "type": "github"
                },
                {
                    "url": "https://opencollective.com/portable-ascii",
                    "type": "open_collective"
                },
                {
                    "url": "https://www.patreon.com/voku",
                    "type": "patreon"
                },
                {
                    "url": "https://tidelift.com/funding/github/packagist/voku/portable-ascii",
                    "type": "tidelift"
                }
            ],
            "time": "2024-11-21T01:49:47+00:00"
        },
        {
            "name": "webmozart/assert",
            "version": "1.11.0",
            "source": {
                "type": "git",
                "url": "https://github.com/webmozarts/assert.git",
                "reference": "11cb2199493b2f8a3b53e7f19068fc6aac760991"
            },
            "dist": {
                "type": "zip",
                "url": "https://api.github.com/repos/webmozarts/assert/zipball/11cb2199493b2f8a3b53e7f19068fc6aac760991",
                "reference": "11cb2199493b2f8a3b53e7f19068fc6aac760991",
                "shasum": ""
            },
            "require": {
                "ext-ctype": "*",
                "php": "^7.2 || ^8.0"
            },
            "conflict": {
                "phpstan/phpstan": "<0.12.20",
                "vimeo/psalm": "<4.6.1 || 4.6.2"
            },
            "require-dev": {
                "phpunit/phpunit": "^8.5.13"
            },
            "type": "library",
            "extra": {
                "branch-alias": {
                    "dev-master": "1.10-dev"
                }
            },
            "autoload": {
                "psr-4": {
                    "Webmozart\\Assert\\": "src/"
                }
            },
            "notification-url": "https://packagist.org/downloads/",
            "license": [
                "MIT"
            ],
            "authors": [
                {
                    "name": "Bernhard Schussek",
                    "email": "bschussek@gmail.com"
                }
            ],
            "description": "Assertions to validate method input/output with nice error messages.",
            "keywords": [
                "assert",
                "check",
                "validate"
            ],
            "support": {
                "issues": "https://github.com/webmozarts/assert/issues",
                "source": "https://github.com/webmozarts/assert/tree/1.11.0"
            },
            "time": "2022-06-03T18:03:27+00:00"
        }
    ],
    "packages-dev": [
        {
            "name": "fakerphp/faker",
            "version": "v1.24.1",
            "source": {
                "type": "git",
                "url": "https://github.com/FakerPHP/Faker.git",
                "reference": "e0ee18eb1e6dc3cda3ce9fd97e5a0689a88a64b5"
            },
            "dist": {
                "type": "zip",
                "url": "https://api.github.com/repos/FakerPHP/Faker/zipball/e0ee18eb1e6dc3cda3ce9fd97e5a0689a88a64b5",
                "reference": "e0ee18eb1e6dc3cda3ce9fd97e5a0689a88a64b5",
                "shasum": ""
            },
            "require": {
                "php": "^7.4 || ^8.0",
                "psr/container": "^1.0 || ^2.0",
                "symfony/deprecation-contracts": "^2.2 || ^3.0"
            },
            "conflict": {
                "fzaninotto/faker": "*"
            },
            "require-dev": {
                "bamarni/composer-bin-plugin": "^1.4.1",
                "doctrine/persistence": "^1.3 || ^2.0",
                "ext-intl": "*",
                "phpunit/phpunit": "^9.5.26",
                "symfony/phpunit-bridge": "^5.4.16"
            },
            "suggest": {
                "doctrine/orm": "Required to use Faker\\ORM\\Doctrine",
                "ext-curl": "Required by Faker\\Provider\\Image to download images.",
                "ext-dom": "Required by Faker\\Provider\\HtmlLorem for generating random HTML.",
                "ext-iconv": "Required by Faker\\Provider\\ru_RU\\Text::realText() for generating real Russian text.",
                "ext-mbstring": "Required for multibyte Unicode string functionality."
            },
            "type": "library",
            "autoload": {
                "psr-4": {
                    "Faker\\": "src/Faker/"
                }
            },
            "notification-url": "https://packagist.org/downloads/",
            "license": [
                "MIT"
            ],
            "authors": [
                {
                    "name": "François Zaninotto"
                }
            ],
            "description": "Faker is a PHP library that generates fake data for you.",
            "keywords": [
                "data",
                "faker",
                "fixtures"
            ],
            "support": {
                "issues": "https://github.com/FakerPHP/Faker/issues",
                "source": "https://github.com/FakerPHP/Faker/tree/v1.24.1"
            },
            "time": "2024-11-21T13:46:39+00:00"
        },
        {
            "name": "filp/whoops",
            "version": "2.18.3",
            "source": {
                "type": "git",
                "url": "https://github.com/filp/whoops.git",
                "reference": "59a123a3d459c5a23055802237cb317f609867e5"
            },
            "dist": {
                "type": "zip",
                "url": "https://api.github.com/repos/filp/whoops/zipball/59a123a3d459c5a23055802237cb317f609867e5",
                "reference": "59a123a3d459c5a23055802237cb317f609867e5",
                "shasum": ""
            },
            "require": {
                "php": "^7.1 || ^8.0",
                "psr/log": "^1.0.1 || ^2.0 || ^3.0"
            },
            "require-dev": {
                "mockery/mockery": "^1.0",
                "phpunit/phpunit": "^7.5.20 || ^8.5.8 || ^9.3.3",
                "symfony/var-dumper": "^4.0 || ^5.0"
            },
            "suggest": {
                "symfony/var-dumper": "Pretty print complex values better with var-dumper available",
                "whoops/soap": "Formats errors as SOAP responses"
            },
            "type": "library",
            "extra": {
                "branch-alias": {
                    "dev-master": "2.7-dev"
                }
            },
            "autoload": {
                "psr-4": {
                    "Whoops\\": "src/Whoops/"
                }
            },
            "notification-url": "https://packagist.org/downloads/",
            "license": [
                "MIT"
            ],
            "authors": [
                {
                    "name": "Filipe Dobreira",
                    "homepage": "https://github.com/filp",
                    "role": "Developer"
                }
            ],
            "description": "php error handling for cool kids",
            "homepage": "https://filp.github.io/whoops/",
            "keywords": [
                "error",
                "exception",
                "handling",
                "library",
                "throwable",
                "whoops"
            ],
            "support": {
                "issues": "https://github.com/filp/whoops/issues",
                "source": "https://github.com/filp/whoops/tree/2.18.3"
            },
            "funding": [
                {
                    "url": "https://github.com/denis-sokolov",
                    "type": "github"
                }
            ],
            "time": "2025-06-16T00:02:10+00:00"
        },
        {
            "name": "hamcrest/hamcrest-php",
            "version": "v2.1.1",
            "source": {
                "type": "git",
                "url": "https://github.com/hamcrest/hamcrest-php.git",
                "reference": "f8b1c0173b22fa6ec77a81fe63e5b01eba7e6487"
            },
            "dist": {
                "type": "zip",
                "url": "https://api.github.com/repos/hamcrest/hamcrest-php/zipball/f8b1c0173b22fa6ec77a81fe63e5b01eba7e6487",
                "reference": "f8b1c0173b22fa6ec77a81fe63e5b01eba7e6487",
                "shasum": ""
            },
            "require": {
                "php": "^7.4|^8.0"
            },
            "replace": {
                "cordoval/hamcrest-php": "*",
                "davedevelopment/hamcrest-php": "*",
                "kodova/hamcrest-php": "*"
            },
            "require-dev": {
                "phpunit/php-file-iterator": "^1.4 || ^2.0 || ^3.0",
                "phpunit/phpunit": "^4.8.36 || ^5.7 || ^6.5 || ^7.0 || ^8.0 || ^9.0"
            },
            "type": "library",
            "extra": {
                "branch-alias": {
                    "dev-master": "2.1-dev"
                }
            },
            "autoload": {
                "classmap": [
                    "hamcrest"
                ]
            },
            "notification-url": "https://packagist.org/downloads/",
            "license": [
                "BSD-3-Clause"
            ],
            "description": "This is the PHP port of Hamcrest Matchers",
            "keywords": [
                "test"
            ],
            "support": {
                "issues": "https://github.com/hamcrest/hamcrest-php/issues",
                "source": "https://github.com/hamcrest/hamcrest-php/tree/v2.1.1"
            },
            "time": "2025-04-30T06:54:44+00:00"
        },
        {
            "name": "laravel/pint",
            "version": "v1.23.0",
            "source": {
                "type": "git",
                "url": "https://github.com/laravel/pint.git",
                "reference": "9ab851dba4faa51a3c3223dd3d07044129021024"
            },
            "dist": {
                "type": "zip",
                "url": "https://api.github.com/repos/laravel/pint/zipball/9ab851dba4faa51a3c3223dd3d07044129021024",
                "reference": "9ab851dba4faa51a3c3223dd3d07044129021024",
                "shasum": ""
            },
            "require": {
                "ext-json": "*",
                "ext-mbstring": "*",
                "ext-tokenizer": "*",
                "ext-xml": "*",
                "php": "^8.2.0"
            },
            "require-dev": {
                "friendsofphp/php-cs-fixer": "^3.76.0",
                "illuminate/view": "^11.45.1",
                "larastan/larastan": "^3.5.0",
                "laravel-zero/framework": "^11.45.0",
                "mockery/mockery": "^1.6.12",
                "nunomaduro/termwind": "^2.3.1",
                "pestphp/pest": "^2.36.0"
            },
            "bin": [
                "builds/pint"
            ],
            "type": "project",
            "autoload": {
                "files": [
                    "overrides/Runner/Parallel/ProcessFactory.php"
                ],
                "psr-4": {
                    "App\\": "app/",
                    "Database\\Seeders\\": "database/seeders/",
                    "Database\\Factories\\": "database/factories/"
                }
            },
            "notification-url": "https://packagist.org/downloads/",
            "license": [
                "MIT"
            ],
            "authors": [
                {
                    "name": "Nuno Maduro",
                    "email": "enunomaduro@gmail.com"
                }
            ],
            "description": "An opinionated code formatter for PHP.",
            "homepage": "https://laravel.com",
            "keywords": [
                "format",
                "formatter",
                "lint",
                "linter",
                "php"
            ],
            "support": {
                "issues": "https://github.com/laravel/pint/issues",
                "source": "https://github.com/laravel/pint"
            },
            "time": "2025-07-03T10:37:47+00:00"
        },
        {
            "name": "laravel/sail",
            "version": "v1.43.1",
            "source": {
                "type": "git",
                "url": "https://github.com/laravel/sail.git",
                "reference": "3e7d899232a8c5e3ea4fc6dee7525ad583887e72"
            },
            "dist": {
                "type": "zip",
                "url": "https://api.github.com/repos/laravel/sail/zipball/3e7d899232a8c5e3ea4fc6dee7525ad583887e72",
                "reference": "3e7d899232a8c5e3ea4fc6dee7525ad583887e72",
                "shasum": ""
            },
            "require": {
                "illuminate/console": "^9.52.16|^10.0|^11.0|^12.0",
                "illuminate/contracts": "^9.52.16|^10.0|^11.0|^12.0",
                "illuminate/support": "^9.52.16|^10.0|^11.0|^12.0",
                "php": "^8.0",
                "symfony/console": "^6.0|^7.0",
                "symfony/yaml": "^6.0|^7.0"
            },
            "require-dev": {
                "orchestra/testbench": "^7.0|^8.0|^9.0|^10.0",
                "phpstan/phpstan": "^1.10"
            },
            "bin": [
                "bin/sail"
            ],
            "type": "library",
            "extra": {
                "laravel": {
                    "providers": [
                        "Laravel\\Sail\\SailServiceProvider"
                    ]
                }
            },
            "autoload": {
                "psr-4": {
                    "Laravel\\Sail\\": "src/"
                }
            },
            "notification-url": "https://packagist.org/downloads/",
            "license": [
                "MIT"
            ],
            "authors": [
                {
                    "name": "Taylor Otwell",
                    "email": "taylor@laravel.com"
                }
            ],
            "description": "Docker files for running a basic Laravel application.",
            "keywords": [
                "docker",
                "laravel"
            ],
            "support": {
                "issues": "https://github.com/laravel/sail/issues",
                "source": "https://github.com/laravel/sail"
            },
            "time": "2025-05-19T13:19:21+00:00"
        },
        {
            "name": "mockery/mockery",
            "version": "1.6.12",
            "source": {
                "type": "git",
                "url": "https://github.com/mockery/mockery.git",
                "reference": "1f4efdd7d3beafe9807b08156dfcb176d18f1699"
            },
            "dist": {
                "type": "zip",
                "url": "https://api.github.com/repos/mockery/mockery/zipball/1f4efdd7d3beafe9807b08156dfcb176d18f1699",
                "reference": "1f4efdd7d3beafe9807b08156dfcb176d18f1699",
                "shasum": ""
            },
            "require": {
                "hamcrest/hamcrest-php": "^2.0.1",
                "lib-pcre": ">=7.0",
                "php": ">=7.3"
            },
            "conflict": {
                "phpunit/phpunit": "<8.0"
            },
            "require-dev": {
                "phpunit/phpunit": "^8.5 || ^9.6.17",
                "symplify/easy-coding-standard": "^12.1.14"
            },
            "type": "library",
            "autoload": {
                "files": [
                    "library/helpers.php",
                    "library/Mockery.php"
                ],
                "psr-4": {
                    "Mockery\\": "library/Mockery"
                }
            },
            "notification-url": "https://packagist.org/downloads/",
            "license": [
                "BSD-3-Clause"
            ],
            "authors": [
                {
                    "name": "Pádraic Brady",
                    "email": "padraic.brady@gmail.com",
                    "homepage": "https://github.com/padraic",
                    "role": "Author"
                },
                {
                    "name": "Dave Marshall",
                    "email": "dave.marshall@atstsolutions.co.uk",
                    "homepage": "https://davedevelopment.co.uk",
                    "role": "Developer"
                },
                {
                    "name": "Nathanael Esayeas",
                    "email": "nathanael.esayeas@protonmail.com",
                    "homepage": "https://github.com/ghostwriter",
                    "role": "Lead Developer"
                }
            ],
            "description": "Mockery is a simple yet flexible PHP mock object framework",
            "homepage": "https://github.com/mockery/mockery",
            "keywords": [
                "BDD",
                "TDD",
                "library",
                "mock",
                "mock objects",
                "mockery",
                "stub",
                "test",
                "test double",
                "testing"
            ],
            "support": {
                "docs": "https://docs.mockery.io/",
                "issues": "https://github.com/mockery/mockery/issues",
                "rss": "https://github.com/mockery/mockery/releases.atom",
                "security": "https://github.com/mockery/mockery/security/advisories",
                "source": "https://github.com/mockery/mockery"
            },
            "time": "2024-05-16T03:13:13+00:00"
        },
        {
            "name": "myclabs/deep-copy",
            "version": "1.13.3",
            "source": {
                "type": "git",
                "url": "https://github.com/myclabs/DeepCopy.git",
                "reference": "faed855a7b5f4d4637717c2b3863e277116beb36"
            },
            "dist": {
                "type": "zip",
                "url": "https://api.github.com/repos/myclabs/DeepCopy/zipball/faed855a7b5f4d4637717c2b3863e277116beb36",
                "reference": "faed855a7b5f4d4637717c2b3863e277116beb36",
                "shasum": ""
            },
            "require": {
                "php": "^7.1 || ^8.0"
            },
            "conflict": {
                "doctrine/collections": "<1.6.8",
                "doctrine/common": "<2.13.3 || >=3 <3.2.2"
            },
            "require-dev": {
                "doctrine/collections": "^1.6.8",
                "doctrine/common": "^2.13.3 || ^3.2.2",
                "phpspec/prophecy": "^1.10",
                "phpunit/phpunit": "^7.5.20 || ^8.5.23 || ^9.5.13"
            },
            "type": "library",
            "autoload": {
                "files": [
                    "src/DeepCopy/deep_copy.php"
                ],
                "psr-4": {
                    "DeepCopy\\": "src/DeepCopy/"
                }
            },
            "notification-url": "https://packagist.org/downloads/",
            "license": [
                "MIT"
            ],
            "description": "Create deep copies (clones) of your objects",
            "keywords": [
                "clone",
                "copy",
                "duplicate",
                "object",
                "object graph"
            ],
            "support": {
                "issues": "https://github.com/myclabs/DeepCopy/issues",
                "source": "https://github.com/myclabs/DeepCopy/tree/1.13.3"
            },
            "funding": [
                {
                    "url": "https://tidelift.com/funding/github/packagist/myclabs/deep-copy",
                    "type": "tidelift"
                }
            ],
            "time": "2025-07-05T12:25:42+00:00"
        },
        {
            "name": "nunomaduro/collision",
            "version": "v8.8.2",
            "source": {
                "type": "git",
                "url": "https://github.com/nunomaduro/collision.git",
                "reference": "60207965f9b7b7a4ce15a0f75d57f9dadb105bdb"
            },
            "dist": {
                "type": "zip",
                "url": "https://api.github.com/repos/nunomaduro/collision/zipball/60207965f9b7b7a4ce15a0f75d57f9dadb105bdb",
                "reference": "60207965f9b7b7a4ce15a0f75d57f9dadb105bdb",
                "shasum": ""
            },
            "require": {
                "filp/whoops": "^2.18.1",
                "nunomaduro/termwind": "^2.3.1",
                "php": "^8.2.0",
                "symfony/console": "^7.3.0"
            },
            "conflict": {
                "laravel/framework": "<11.44.2 || >=13.0.0",
                "phpunit/phpunit": "<11.5.15 || >=13.0.0"
            },
            "require-dev": {
                "brianium/paratest": "^7.8.3",
                "larastan/larastan": "^3.4.2",
                "laravel/framework": "^11.44.2 || ^12.18",
                "laravel/pint": "^1.22.1",
                "laravel/sail": "^1.43.1",
                "laravel/sanctum": "^4.1.1",
                "laravel/tinker": "^2.10.1",
                "orchestra/testbench-core": "^9.12.0 || ^10.4",
                "pestphp/pest": "^3.8.2",
                "sebastian/environment": "^7.2.1 || ^8.0"
            },
            "type": "library",
            "extra": {
                "laravel": {
                    "providers": [
                        "NunoMaduro\\Collision\\Adapters\\Laravel\\CollisionServiceProvider"
                    ]
                },
                "branch-alias": {
                    "dev-8.x": "8.x-dev"
                }
            },
            "autoload": {
                "files": [
                    "./src/Adapters/Phpunit/Autoload.php"
                ],
                "psr-4": {
                    "NunoMaduro\\Collision\\": "src/"
                }
            },
            "notification-url": "https://packagist.org/downloads/",
            "license": [
                "MIT"
            ],
            "authors": [
                {
                    "name": "Nuno Maduro",
                    "email": "enunomaduro@gmail.com"
                }
            ],
            "description": "Cli error handling for console/command-line PHP applications.",
            "keywords": [
                "artisan",
                "cli",
                "command-line",
                "console",
                "dev",
                "error",
                "handling",
                "laravel",
                "laravel-zero",
                "php",
                "symfony"
            ],
            "support": {
                "issues": "https://github.com/nunomaduro/collision/issues",
                "source": "https://github.com/nunomaduro/collision"
            },
            "funding": [
                {
                    "url": "https://www.paypal.com/paypalme/enunomaduro",
                    "type": "custom"
                },
                {
                    "url": "https://github.com/nunomaduro",
                    "type": "github"
                },
                {
                    "url": "https://www.patreon.com/nunomaduro",
                    "type": "patreon"
                }
            ],
            "time": "2025-06-25T02:12:12+00:00"
        },
        {
            "name": "phar-io/manifest",
            "version": "2.0.4",
            "source": {
                "type": "git",
                "url": "https://github.com/phar-io/manifest.git",
                "reference": "54750ef60c58e43759730615a392c31c80e23176"
            },
            "dist": {
                "type": "zip",
                "url": "https://api.github.com/repos/phar-io/manifest/zipball/54750ef60c58e43759730615a392c31c80e23176",
                "reference": "54750ef60c58e43759730615a392c31c80e23176",
                "shasum": ""
            },
            "require": {
                "ext-dom": "*",
                "ext-libxml": "*",
                "ext-phar": "*",
                "ext-xmlwriter": "*",
                "phar-io/version": "^3.0.1",
                "php": "^7.2 || ^8.0"
            },
            "type": "library",
            "extra": {
                "branch-alias": {
                    "dev-master": "2.0.x-dev"
                }
            },
            "autoload": {
                "classmap": [
                    "src/"
                ]
            },
            "notification-url": "https://packagist.org/downloads/",
            "license": [
                "BSD-3-Clause"
            ],
            "authors": [
                {
                    "name": "Arne Blankerts",
                    "email": "arne@blankerts.de",
                    "role": "Developer"
                },
                {
                    "name": "Sebastian Heuer",
                    "email": "sebastian@phpeople.de",
                    "role": "Developer"
                },
                {
                    "name": "Sebastian Bergmann",
                    "email": "sebastian@phpunit.de",
                    "role": "Developer"
                }
            ],
            "description": "Component for reading phar.io manifest information from a PHP Archive (PHAR)",
            "support": {
                "issues": "https://github.com/phar-io/manifest/issues",
                "source": "https://github.com/phar-io/manifest/tree/2.0.4"
            },
            "funding": [
                {
                    "url": "https://github.com/theseer",
                    "type": "github"
                }
            ],
            "time": "2024-03-03T12:33:53+00:00"
        },
        {
            "name": "phar-io/version",
            "version": "3.2.1",
            "source": {
                "type": "git",
                "url": "https://github.com/phar-io/version.git",
                "reference": "4f7fd7836c6f332bb2933569e566a0d6c4cbed74"
            },
            "dist": {
                "type": "zip",
                "url": "https://api.github.com/repos/phar-io/version/zipball/4f7fd7836c6f332bb2933569e566a0d6c4cbed74",
                "reference": "4f7fd7836c6f332bb2933569e566a0d6c4cbed74",
                "shasum": ""
            },
            "require": {
                "php": "^7.2 || ^8.0"
            },
            "type": "library",
            "autoload": {
                "classmap": [
                    "src/"
                ]
            },
            "notification-url": "https://packagist.org/downloads/",
            "license": [
                "BSD-3-Clause"
            ],
            "authors": [
                {
                    "name": "Arne Blankerts",
                    "email": "arne@blankerts.de",
                    "role": "Developer"
                },
                {
                    "name": "Sebastian Heuer",
                    "email": "sebastian@phpeople.de",
                    "role": "Developer"
                },
                {
                    "name": "Sebastian Bergmann",
                    "email": "sebastian@phpunit.de",
                    "role": "Developer"
                }
            ],
            "description": "Library for handling version information and constraints",
            "support": {
                "issues": "https://github.com/phar-io/version/issues",
                "source": "https://github.com/phar-io/version/tree/3.2.1"
            },
            "time": "2022-02-21T01:04:05+00:00"
        },
        {
            "name": "phpunit/php-code-coverage",
            "version": "11.0.10",
            "source": {
                "type": "git",
                "url": "https://github.com/sebastianbergmann/php-code-coverage.git",
                "reference": "1a800a7446add2d79cc6b3c01c45381810367d76"
            },
            "dist": {
                "type": "zip",
                "url": "https://api.github.com/repos/sebastianbergmann/php-code-coverage/zipball/1a800a7446add2d79cc6b3c01c45381810367d76",
                "reference": "1a800a7446add2d79cc6b3c01c45381810367d76",
                "shasum": ""
            },
            "require": {
                "ext-dom": "*",
                "ext-libxml": "*",
                "ext-xmlwriter": "*",
                "nikic/php-parser": "^5.4.0",
                "php": ">=8.2",
                "phpunit/php-file-iterator": "^5.1.0",
                "phpunit/php-text-template": "^4.0.1",
                "sebastian/code-unit-reverse-lookup": "^4.0.1",
                "sebastian/complexity": "^4.0.1",
                "sebastian/environment": "^7.2.0",
                "sebastian/lines-of-code": "^3.0.1",
                "sebastian/version": "^5.0.2",
                "theseer/tokenizer": "^1.2.3"
            },
            "require-dev": {
                "phpunit/phpunit": "^11.5.2"
            },
            "suggest": {
                "ext-pcov": "PHP extension that provides line coverage",
                "ext-xdebug": "PHP extension that provides line coverage as well as branch and path coverage"
            },
            "type": "library",
            "extra": {
                "branch-alias": {
                    "dev-main": "11.0.x-dev"
                }
            },
            "autoload": {
                "classmap": [
                    "src/"
                ]
            },
            "notification-url": "https://packagist.org/downloads/",
            "license": [
                "BSD-3-Clause"
            ],
            "authors": [
                {
                    "name": "Sebastian Bergmann",
                    "email": "sebastian@phpunit.de",
                    "role": "lead"
                }
            ],
            "description": "Library that provides collection, processing, and rendering functionality for PHP code coverage information.",
            "homepage": "https://github.com/sebastianbergmann/php-code-coverage",
            "keywords": [
                "coverage",
                "testing",
                "xunit"
            ],
            "support": {
                "issues": "https://github.com/sebastianbergmann/php-code-coverage/issues",
                "security": "https://github.com/sebastianbergmann/php-code-coverage/security/policy",
                "source": "https://github.com/sebastianbergmann/php-code-coverage/tree/show"
            },
            "funding": [
                {
                    "url": "https://github.com/sebastianbergmann",
                    "type": "github"
                },
                {
                    "url": "https://liberapay.com/sebastianbergmann",
                    "type": "liberapay"
                },
                {
                    "url": "https://thanks.dev/u/gh/sebastianbergmann",
                    "type": "thanks_dev"
                },
                {
                    "url": "https://tidelift.com/funding/github/packagist/phpunit/php-code-coverage",
                    "type": "tidelift"
                }
            ],
            "time": "2025-06-18T08:56:18+00:00"
        },
        {
            "name": "phpunit/php-file-iterator",
            "version": "5.1.0",
            "source": {
                "type": "git",
                "url": "https://github.com/sebastianbergmann/php-file-iterator.git",
                "reference": "118cfaaa8bc5aef3287bf315b6060b1174754af6"
            },
            "dist": {
                "type": "zip",
                "url": "https://api.github.com/repos/sebastianbergmann/php-file-iterator/zipball/118cfaaa8bc5aef3287bf315b6060b1174754af6",
                "reference": "118cfaaa8bc5aef3287bf315b6060b1174754af6",
                "shasum": ""
            },
            "require": {
                "php": ">=8.2"
            },
            "require-dev": {
                "phpunit/phpunit": "^11.0"
            },
            "type": "library",
            "extra": {
                "branch-alias": {
                    "dev-main": "5.0-dev"
                }
            },
            "autoload": {
                "classmap": [
                    "src/"
                ]
            },
            "notification-url": "https://packagist.org/downloads/",
            "license": [
                "BSD-3-Clause"
            ],
            "authors": [
                {
                    "name": "Sebastian Bergmann",
                    "email": "sebastian@phpunit.de",
                    "role": "lead"
                }
            ],
            "description": "FilterIterator implementation that filters files based on a list of suffixes.",
            "homepage": "https://github.com/sebastianbergmann/php-file-iterator/",
            "keywords": [
                "filesystem",
                "iterator"
            ],
            "support": {
                "issues": "https://github.com/sebastianbergmann/php-file-iterator/issues",
                "security": "https://github.com/sebastianbergmann/php-file-iterator/security/policy",
                "source": "https://github.com/sebastianbergmann/php-file-iterator/tree/5.1.0"
            },
            "funding": [
                {
                    "url": "https://github.com/sebastianbergmann",
                    "type": "github"
                }
            ],
            "time": "2024-08-27T05:02:59+00:00"
        },
        {
            "name": "phpunit/php-invoker",
            "version": "5.0.1",
            "source": {
                "type": "git",
                "url": "https://github.com/sebastianbergmann/php-invoker.git",
                "reference": "c1ca3814734c07492b3d4c5f794f4b0995333da2"
            },
            "dist": {
                "type": "zip",
                "url": "https://api.github.com/repos/sebastianbergmann/php-invoker/zipball/c1ca3814734c07492b3d4c5f794f4b0995333da2",
                "reference": "c1ca3814734c07492b3d4c5f794f4b0995333da2",
                "shasum": ""
            },
            "require": {
                "php": ">=8.2"
            },
            "require-dev": {
                "ext-pcntl": "*",
                "phpunit/phpunit": "^11.0"
            },
            "suggest": {
                "ext-pcntl": "*"
            },
            "type": "library",
            "extra": {
                "branch-alias": {
                    "dev-main": "5.0-dev"
                }
            },
            "autoload": {
                "classmap": [
                    "src/"
                ]
            },
            "notification-url": "https://packagist.org/downloads/",
            "license": [
                "BSD-3-Clause"
            ],
            "authors": [
                {
                    "name": "Sebastian Bergmann",
                    "email": "sebastian@phpunit.de",
                    "role": "lead"
                }
            ],
            "description": "Invoke callables with a timeout",
            "homepage": "https://github.com/sebastianbergmann/php-invoker/",
            "keywords": [
                "process"
            ],
            "support": {
                "issues": "https://github.com/sebastianbergmann/php-invoker/issues",
                "security": "https://github.com/sebastianbergmann/php-invoker/security/policy",
                "source": "https://github.com/sebastianbergmann/php-invoker/tree/5.0.1"
            },
            "funding": [
                {
                    "url": "https://github.com/sebastianbergmann",
                    "type": "github"
                }
            ],
            "time": "2024-07-03T05:07:44+00:00"
        },
        {
            "name": "phpunit/php-text-template",
            "version": "4.0.1",
            "source": {
                "type": "git",
                "url": "https://github.com/sebastianbergmann/php-text-template.git",
                "reference": "3e0404dc6b300e6bf56415467ebcb3fe4f33e964"
            },
            "dist": {
                "type": "zip",
                "url": "https://api.github.com/repos/sebastianbergmann/php-text-template/zipball/3e0404dc6b300e6bf56415467ebcb3fe4f33e964",
                "reference": "3e0404dc6b300e6bf56415467ebcb3fe4f33e964",
                "shasum": ""
            },
            "require": {
                "php": ">=8.2"
            },
            "require-dev": {
                "phpunit/phpunit": "^11.0"
            },
            "type": "library",
            "extra": {
                "branch-alias": {
                    "dev-main": "4.0-dev"
                }
            },
            "autoload": {
                "classmap": [
                    "src/"
                ]
            },
            "notification-url": "https://packagist.org/downloads/",
            "license": [
                "BSD-3-Clause"
            ],
            "authors": [
                {
                    "name": "Sebastian Bergmann",
                    "email": "sebastian@phpunit.de",
                    "role": "lead"
                }
            ],
            "description": "Simple template engine.",
            "homepage": "https://github.com/sebastianbergmann/php-text-template/",
            "keywords": [
                "template"
            ],
            "support": {
                "issues": "https://github.com/sebastianbergmann/php-text-template/issues",
                "security": "https://github.com/sebastianbergmann/php-text-template/security/policy",
                "source": "https://github.com/sebastianbergmann/php-text-template/tree/4.0.1"
            },
            "funding": [
                {
                    "url": "https://github.com/sebastianbergmann",
                    "type": "github"
                }
            ],
            "time": "2024-07-03T05:08:43+00:00"
        },
        {
            "name": "phpunit/php-timer",
            "version": "7.0.1",
            "source": {
                "type": "git",
                "url": "https://github.com/sebastianbergmann/php-timer.git",
                "reference": "3b415def83fbcb41f991d9ebf16ae4ad8b7837b3"
            },
            "dist": {
                "type": "zip",
                "url": "https://api.github.com/repos/sebastianbergmann/php-timer/zipball/3b415def83fbcb41f991d9ebf16ae4ad8b7837b3",
                "reference": "3b415def83fbcb41f991d9ebf16ae4ad8b7837b3",
                "shasum": ""
            },
            "require": {
                "php": ">=8.2"
            },
            "require-dev": {
                "phpunit/phpunit": "^11.0"
            },
            "type": "library",
            "extra": {
                "branch-alias": {
                    "dev-main": "7.0-dev"
                }
            },
            "autoload": {
                "classmap": [
                    "src/"
                ]
            },
            "notification-url": "https://packagist.org/downloads/",
            "license": [
                "BSD-3-Clause"
            ],
            "authors": [
                {
                    "name": "Sebastian Bergmann",
                    "email": "sebastian@phpunit.de",
                    "role": "lead"
                }
            ],
            "description": "Utility class for timing",
            "homepage": "https://github.com/sebastianbergmann/php-timer/",
            "keywords": [
                "timer"
            ],
            "support": {
                "issues": "https://github.com/sebastianbergmann/php-timer/issues",
                "security": "https://github.com/sebastianbergmann/php-timer/security/policy",
                "source": "https://github.com/sebastianbergmann/php-timer/tree/7.0.1"
            },
            "funding": [
                {
                    "url": "https://github.com/sebastianbergmann",
                    "type": "github"
                }
            ],
            "time": "2024-07-03T05:09:35+00:00"
        },
        {
            "name": "phpunit/phpunit",
            "version": "11.5.26",
            "source": {
                "type": "git",
                "url": "https://github.com/sebastianbergmann/phpunit.git",
                "reference": "4ad8fe263a0b55b54a8028c38a18e3c5bef312e0"
            },
            "dist": {
                "type": "zip",
                "url": "https://api.github.com/repos/sebastianbergmann/phpunit/zipball/4ad8fe263a0b55b54a8028c38a18e3c5bef312e0",
                "reference": "4ad8fe263a0b55b54a8028c38a18e3c5bef312e0",
                "shasum": ""
            },
            "require": {
                "ext-dom": "*",
                "ext-json": "*",
                "ext-libxml": "*",
                "ext-mbstring": "*",
                "ext-xml": "*",
                "ext-xmlwriter": "*",
                "myclabs/deep-copy": "^1.13.1",
                "phar-io/manifest": "^2.0.4",
                "phar-io/version": "^3.2.1",
                "php": ">=8.2",
                "phpunit/php-code-coverage": "^11.0.10",
                "phpunit/php-file-iterator": "^5.1.0",
                "phpunit/php-invoker": "^5.0.1",
                "phpunit/php-text-template": "^4.0.1",
                "phpunit/php-timer": "^7.0.1",
                "sebastian/cli-parser": "^3.0.2",
                "sebastian/code-unit": "^3.0.3",
                "sebastian/comparator": "^6.3.1",
                "sebastian/diff": "^6.0.2",
                "sebastian/environment": "^7.2.1",
                "sebastian/exporter": "^6.3.0",
                "sebastian/global-state": "^7.0.2",
                "sebastian/object-enumerator": "^6.0.1",
                "sebastian/type": "^5.1.2",
                "sebastian/version": "^5.0.2",
                "staabm/side-effects-detector": "^1.0.5"
            },
            "suggest": {
                "ext-soap": "To be able to generate mocks based on WSDL files"
            },
            "bin": [
                "phpunit"
            ],
            "type": "library",
            "extra": {
                "branch-alias": {
                    "dev-main": "11.5-dev"
                }
            },
            "autoload": {
                "files": [
                    "src/Framework/Assert/Functions.php"
                ],
                "classmap": [
                    "src/"
                ]
            },
            "notification-url": "https://packagist.org/downloads/",
            "license": [
                "BSD-3-Clause"
            ],
            "authors": [
                {
                    "name": "Sebastian Bergmann",
                    "email": "sebastian@phpunit.de",
                    "role": "lead"
                }
            ],
            "description": "The PHP Unit Testing framework.",
            "homepage": "https://phpunit.de/",
            "keywords": [
                "phpunit",
                "testing",
                "xunit"
            ],
            "support": {
                "issues": "https://github.com/sebastianbergmann/phpunit/issues",
                "security": "https://github.com/sebastianbergmann/phpunit/security/policy",
                "source": "https://github.com/sebastianbergmann/phpunit/tree/11.5.26"
            },
            "funding": [
                {
                    "url": "https://phpunit.de/sponsors.html",
                    "type": "custom"
                },
                {
                    "url": "https://github.com/sebastianbergmann",
                    "type": "github"
                },
                {
                    "url": "https://liberapay.com/sebastianbergmann",
                    "type": "liberapay"
                },
                {
                    "url": "https://thanks.dev/u/gh/sebastianbergmann",
                    "type": "thanks_dev"
                },
                {
                    "url": "https://tidelift.com/funding/github/packagist/phpunit/phpunit",
                    "type": "tidelift"
                }
            ],
            "time": "2025-07-04T05:58:21+00:00"
        },
        {
            "name": "sebastian/cli-parser",
            "version": "3.0.2",
            "source": {
                "type": "git",
                "url": "https://github.com/sebastianbergmann/cli-parser.git",
                "reference": "15c5dd40dc4f38794d383bb95465193f5e0ae180"
            },
            "dist": {
                "type": "zip",
                "url": "https://api.github.com/repos/sebastianbergmann/cli-parser/zipball/15c5dd40dc4f38794d383bb95465193f5e0ae180",
                "reference": "15c5dd40dc4f38794d383bb95465193f5e0ae180",
                "shasum": ""
            },
            "require": {
                "php": ">=8.2"
            },
            "require-dev": {
                "phpunit/phpunit": "^11.0"
            },
            "type": "library",
            "extra": {
                "branch-alias": {
                    "dev-main": "3.0-dev"
                }
            },
            "autoload": {
                "classmap": [
                    "src/"
                ]
            },
            "notification-url": "https://packagist.org/downloads/",
            "license": [
                "BSD-3-Clause"
            ],
            "authors": [
                {
                    "name": "Sebastian Bergmann",
                    "email": "sebastian@phpunit.de",
                    "role": "lead"
                }
            ],
            "description": "Library for parsing CLI options",
            "homepage": "https://github.com/sebastianbergmann/cli-parser",
            "support": {
                "issues": "https://github.com/sebastianbergmann/cli-parser/issues",
                "security": "https://github.com/sebastianbergmann/cli-parser/security/policy",
                "source": "https://github.com/sebastianbergmann/cli-parser/tree/3.0.2"
            },
            "funding": [
                {
                    "url": "https://github.com/sebastianbergmann",
                    "type": "github"
                }
            ],
            "time": "2024-07-03T04:41:36+00:00"
        },
        {
            "name": "sebastian/code-unit",
            "version": "3.0.3",
            "source": {
                "type": "git",
                "url": "https://github.com/sebastianbergmann/code-unit.git",
                "reference": "54391c61e4af8078e5b276ab082b6d3c54c9ad64"
            },
            "dist": {
                "type": "zip",
                "url": "https://api.github.com/repos/sebastianbergmann/code-unit/zipball/54391c61e4af8078e5b276ab082b6d3c54c9ad64",
                "reference": "54391c61e4af8078e5b276ab082b6d3c54c9ad64",
                "shasum": ""
            },
            "require": {
                "php": ">=8.2"
            },
            "require-dev": {
                "phpunit/phpunit": "^11.5"
            },
            "type": "library",
            "extra": {
                "branch-alias": {
                    "dev-main": "3.0-dev"
                }
            },
            "autoload": {
                "classmap": [
                    "src/"
                ]
            },
            "notification-url": "https://packagist.org/downloads/",
            "license": [
                "BSD-3-Clause"
            ],
            "authors": [
                {
                    "name": "Sebastian Bergmann",
                    "email": "sebastian@phpunit.de",
                    "role": "lead"
                }
            ],
            "description": "Collection of value objects that represent the PHP code units",
            "homepage": "https://github.com/sebastianbergmann/code-unit",
            "support": {
                "issues": "https://github.com/sebastianbergmann/code-unit/issues",
                "security": "https://github.com/sebastianbergmann/code-unit/security/policy",
                "source": "https://github.com/sebastianbergmann/code-unit/tree/3.0.3"
            },
            "funding": [
                {
                    "url": "https://github.com/sebastianbergmann",
                    "type": "github"
                }
            ],
            "time": "2025-03-19T07:56:08+00:00"
        },
        {
            "name": "sebastian/code-unit-reverse-lookup",
            "version": "4.0.1",
            "source": {
                "type": "git",
                "url": "https://github.com/sebastianbergmann/code-unit-reverse-lookup.git",
                "reference": "183a9b2632194febd219bb9246eee421dad8d45e"
            },
            "dist": {
                "type": "zip",
                "url": "https://api.github.com/repos/sebastianbergmann/code-unit-reverse-lookup/zipball/183a9b2632194febd219bb9246eee421dad8d45e",
                "reference": "183a9b2632194febd219bb9246eee421dad8d45e",
                "shasum": ""
            },
            "require": {
                "php": ">=8.2"
            },
            "require-dev": {
                "phpunit/phpunit": "^11.0"
            },
            "type": "library",
            "extra": {
                "branch-alias": {
                    "dev-main": "4.0-dev"
                }
            },
            "autoload": {
                "classmap": [
                    "src/"
                ]
            },
            "notification-url": "https://packagist.org/downloads/",
            "license": [
                "BSD-3-Clause"
            ],
            "authors": [
                {
                    "name": "Sebastian Bergmann",
                    "email": "sebastian@phpunit.de"
                }
            ],
            "description": "Looks up which function or method a line of code belongs to",
            "homepage": "https://github.com/sebastianbergmann/code-unit-reverse-lookup/",
            "support": {
                "issues": "https://github.com/sebastianbergmann/code-unit-reverse-lookup/issues",
                "security": "https://github.com/sebastianbergmann/code-unit-reverse-lookup/security/policy",
                "source": "https://github.com/sebastianbergmann/code-unit-reverse-lookup/tree/4.0.1"
            },
            "funding": [
                {
                    "url": "https://github.com/sebastianbergmann",
                    "type": "github"
                }
            ],
            "time": "2024-07-03T04:45:54+00:00"
        },
        {
            "name": "sebastian/comparator",
            "version": "6.3.1",
            "source": {
                "type": "git",
                "url": "https://github.com/sebastianbergmann/comparator.git",
                "reference": "24b8fbc2c8e201bb1308e7b05148d6ab393b6959"
            },
            "dist": {
                "type": "zip",
                "url": "https://api.github.com/repos/sebastianbergmann/comparator/zipball/24b8fbc2c8e201bb1308e7b05148d6ab393b6959",
                "reference": "24b8fbc2c8e201bb1308e7b05148d6ab393b6959",
                "shasum": ""
            },
            "require": {
                "ext-dom": "*",
                "ext-mbstring": "*",
                "php": ">=8.2",
                "sebastian/diff": "^6.0",
                "sebastian/exporter": "^6.0"
            },
            "require-dev": {
                "phpunit/phpunit": "^11.4"
            },
            "suggest": {
                "ext-bcmath": "For comparing BcMath\\Number objects"
            },
            "type": "library",
            "extra": {
                "branch-alias": {
                    "dev-main": "6.3-dev"
                }
            },
            "autoload": {
                "classmap": [
                    "src/"
                ]
            },
            "notification-url": "https://packagist.org/downloads/",
            "license": [
                "BSD-3-Clause"
            ],
            "authors": [
                {
                    "name": "Sebastian Bergmann",
                    "email": "sebastian@phpunit.de"
                },
                {
                    "name": "Jeff Welch",
                    "email": "whatthejeff@gmail.com"
                },
                {
                    "name": "Volker Dusch",
                    "email": "github@wallbash.com"
                },
                {
                    "name": "Bernhard Schussek",
                    "email": "bschussek@2bepublished.at"
                }
            ],
            "description": "Provides the functionality to compare PHP values for equality",
            "homepage": "https://github.com/sebastianbergmann/comparator",
            "keywords": [
                "comparator",
                "compare",
                "equality"
            ],
            "support": {
                "issues": "https://github.com/sebastianbergmann/comparator/issues",
                "security": "https://github.com/sebastianbergmann/comparator/security/policy",
                "source": "https://github.com/sebastianbergmann/comparator/tree/6.3.1"
            },
            "funding": [
                {
                    "url": "https://github.com/sebastianbergmann",
                    "type": "github"
                }
            ],
            "time": "2025-03-07T06:57:01+00:00"
        },
        {
            "name": "sebastian/complexity",
            "version": "4.0.1",
            "source": {
                "type": "git",
                "url": "https://github.com/sebastianbergmann/complexity.git",
                "reference": "ee41d384ab1906c68852636b6de493846e13e5a0"
            },
            "dist": {
                "type": "zip",
                "url": "https://api.github.com/repos/sebastianbergmann/complexity/zipball/ee41d384ab1906c68852636b6de493846e13e5a0",
                "reference": "ee41d384ab1906c68852636b6de493846e13e5a0",
                "shasum": ""
            },
            "require": {
                "nikic/php-parser": "^5.0",
                "php": ">=8.2"
            },
            "require-dev": {
                "phpunit/phpunit": "^11.0"
            },
            "type": "library",
            "extra": {
                "branch-alias": {
                    "dev-main": "4.0-dev"
                }
            },
            "autoload": {
                "classmap": [
                    "src/"
                ]
            },
            "notification-url": "https://packagist.org/downloads/",
            "license": [
                "BSD-3-Clause"
            ],
            "authors": [
                {
                    "name": "Sebastian Bergmann",
                    "email": "sebastian@phpunit.de",
                    "role": "lead"
                }
            ],
            "description": "Library for calculating the complexity of PHP code units",
            "homepage": "https://github.com/sebastianbergmann/complexity",
            "support": {
                "issues": "https://github.com/sebastianbergmann/complexity/issues",
                "security": "https://github.com/sebastianbergmann/complexity/security/policy",
                "source": "https://github.com/sebastianbergmann/complexity/tree/4.0.1"
            },
            "funding": [
                {
                    "url": "https://github.com/sebastianbergmann",
                    "type": "github"
                }
            ],
            "time": "2024-07-03T04:49:50+00:00"
        },
        {
            "name": "sebastian/diff",
            "version": "6.0.2",
            "source": {
                "type": "git",
                "url": "https://github.com/sebastianbergmann/diff.git",
                "reference": "b4ccd857127db5d41a5b676f24b51371d76d8544"
            },
            "dist": {
                "type": "zip",
                "url": "https://api.github.com/repos/sebastianbergmann/diff/zipball/b4ccd857127db5d41a5b676f24b51371d76d8544",
                "reference": "b4ccd857127db5d41a5b676f24b51371d76d8544",
                "shasum": ""
            },
            "require": {
                "php": ">=8.2"
            },
            "require-dev": {
                "phpunit/phpunit": "^11.0",
                "symfony/process": "^4.2 || ^5"
            },
            "type": "library",
            "extra": {
                "branch-alias": {
                    "dev-main": "6.0-dev"
                }
            },
            "autoload": {
                "classmap": [
                    "src/"
                ]
            },
            "notification-url": "https://packagist.org/downloads/",
            "license": [
                "BSD-3-Clause"
            ],
            "authors": [
                {
                    "name": "Sebastian Bergmann",
                    "email": "sebastian@phpunit.de"
                },
                {
                    "name": "Kore Nordmann",
                    "email": "mail@kore-nordmann.de"
                }
            ],
            "description": "Diff implementation",
            "homepage": "https://github.com/sebastianbergmann/diff",
            "keywords": [
                "diff",
                "udiff",
                "unidiff",
                "unified diff"
            ],
            "support": {
                "issues": "https://github.com/sebastianbergmann/diff/issues",
                "security": "https://github.com/sebastianbergmann/diff/security/policy",
                "source": "https://github.com/sebastianbergmann/diff/tree/6.0.2"
            },
            "funding": [
                {
                    "url": "https://github.com/sebastianbergmann",
                    "type": "github"
                }
            ],
            "time": "2024-07-03T04:53:05+00:00"
        },
        {
            "name": "sebastian/environment",
            "version": "7.2.1",
            "source": {
                "type": "git",
                "url": "https://github.com/sebastianbergmann/environment.git",
                "reference": "a5c75038693ad2e8d4b6c15ba2403532647830c4"
            },
            "dist": {
                "type": "zip",
                "url": "https://api.github.com/repos/sebastianbergmann/environment/zipball/a5c75038693ad2e8d4b6c15ba2403532647830c4",
                "reference": "a5c75038693ad2e8d4b6c15ba2403532647830c4",
                "shasum": ""
            },
            "require": {
                "php": ">=8.2"
            },
            "require-dev": {
                "phpunit/phpunit": "^11.3"
            },
            "suggest": {
                "ext-posix": "*"
            },
            "type": "library",
            "extra": {
                "branch-alias": {
                    "dev-main": "7.2-dev"
                }
            },
            "autoload": {
                "classmap": [
                    "src/"
                ]
            },
            "notification-url": "https://packagist.org/downloads/",
            "license": [
                "BSD-3-Clause"
            ],
            "authors": [
                {
                    "name": "Sebastian Bergmann",
                    "email": "sebastian@phpunit.de"
                }
            ],
            "description": "Provides functionality to handle HHVM/PHP environments",
            "homepage": "https://github.com/sebastianbergmann/environment",
            "keywords": [
                "Xdebug",
                "environment",
                "hhvm"
            ],
            "support": {
                "issues": "https://github.com/sebastianbergmann/environment/issues",
                "security": "https://github.com/sebastianbergmann/environment/security/policy",
                "source": "https://github.com/sebastianbergmann/environment/tree/7.2.1"
            },
            "funding": [
                {
                    "url": "https://github.com/sebastianbergmann",
                    "type": "github"
                },
                {
                    "url": "https://liberapay.com/sebastianbergmann",
                    "type": "liberapay"
                },
                {
                    "url": "https://thanks.dev/u/gh/sebastianbergmann",
                    "type": "thanks_dev"
                },
                {
                    "url": "https://tidelift.com/funding/github/packagist/sebastian/environment",
                    "type": "tidelift"
                }
            ],
            "time": "2025-05-21T11:55:47+00:00"
        },
        {
            "name": "sebastian/exporter",
            "version": "6.3.0",
            "source": {
                "type": "git",
                "url": "https://github.com/sebastianbergmann/exporter.git",
                "reference": "3473f61172093b2da7de1fb5782e1f24cc036dc3"
            },
            "dist": {
                "type": "zip",
                "url": "https://api.github.com/repos/sebastianbergmann/exporter/zipball/3473f61172093b2da7de1fb5782e1f24cc036dc3",
                "reference": "3473f61172093b2da7de1fb5782e1f24cc036dc3",
                "shasum": ""
            },
            "require": {
                "ext-mbstring": "*",
                "php": ">=8.2",
                "sebastian/recursion-context": "^6.0"
            },
            "require-dev": {
                "phpunit/phpunit": "^11.3"
            },
            "type": "library",
            "extra": {
                "branch-alias": {
                    "dev-main": "6.1-dev"
                }
            },
            "autoload": {
                "classmap": [
                    "src/"
                ]
            },
            "notification-url": "https://packagist.org/downloads/",
            "license": [
                "BSD-3-Clause"
            ],
            "authors": [
                {
                    "name": "Sebastian Bergmann",
                    "email": "sebastian@phpunit.de"
                },
                {
                    "name": "Jeff Welch",
                    "email": "whatthejeff@gmail.com"
                },
                {
                    "name": "Volker Dusch",
                    "email": "github@wallbash.com"
                },
                {
                    "name": "Adam Harvey",
                    "email": "aharvey@php.net"
                },
                {
                    "name": "Bernhard Schussek",
                    "email": "bschussek@gmail.com"
                }
            ],
            "description": "Provides the functionality to export PHP variables for visualization",
            "homepage": "https://www.github.com/sebastianbergmann/exporter",
            "keywords": [
                "export",
                "exporter"
            ],
            "support": {
                "issues": "https://github.com/sebastianbergmann/exporter/issues",
                "security": "https://github.com/sebastianbergmann/exporter/security/policy",
                "source": "https://github.com/sebastianbergmann/exporter/tree/6.3.0"
            },
            "funding": [
                {
                    "url": "https://github.com/sebastianbergmann",
                    "type": "github"
                }
            ],
            "time": "2024-12-05T09:17:50+00:00"
        },
        {
            "name": "sebastian/global-state",
            "version": "7.0.2",
            "source": {
                "type": "git",
                "url": "https://github.com/sebastianbergmann/global-state.git",
                "reference": "3be331570a721f9a4b5917f4209773de17f747d7"
            },
            "dist": {
                "type": "zip",
                "url": "https://api.github.com/repos/sebastianbergmann/global-state/zipball/3be331570a721f9a4b5917f4209773de17f747d7",
                "reference": "3be331570a721f9a4b5917f4209773de17f747d7",
                "shasum": ""
            },
            "require": {
                "php": ">=8.2",
                "sebastian/object-reflector": "^4.0",
                "sebastian/recursion-context": "^6.0"
            },
            "require-dev": {
                "ext-dom": "*",
                "phpunit/phpunit": "^11.0"
            },
            "type": "library",
            "extra": {
                "branch-alias": {
                    "dev-main": "7.0-dev"
                }
            },
            "autoload": {
                "classmap": [
                    "src/"
                ]
            },
            "notification-url": "https://packagist.org/downloads/",
            "license": [
                "BSD-3-Clause"
            ],
            "authors": [
                {
                    "name": "Sebastian Bergmann",
                    "email": "sebastian@phpunit.de"
                }
            ],
            "description": "Snapshotting of global state",
            "homepage": "https://www.github.com/sebastianbergmann/global-state",
            "keywords": [
                "global state"
            ],
            "support": {
                "issues": "https://github.com/sebastianbergmann/global-state/issues",
                "security": "https://github.com/sebastianbergmann/global-state/security/policy",
                "source": "https://github.com/sebastianbergmann/global-state/tree/7.0.2"
            },
            "funding": [
                {
                    "url": "https://github.com/sebastianbergmann",
                    "type": "github"
                }
            ],
            "time": "2024-07-03T04:57:36+00:00"
        },
        {
            "name": "sebastian/lines-of-code",
            "version": "3.0.1",
            "source": {
                "type": "git",
                "url": "https://github.com/sebastianbergmann/lines-of-code.git",
                "reference": "d36ad0d782e5756913e42ad87cb2890f4ffe467a"
            },
            "dist": {
                "type": "zip",
                "url": "https://api.github.com/repos/sebastianbergmann/lines-of-code/zipball/d36ad0d782e5756913e42ad87cb2890f4ffe467a",
                "reference": "d36ad0d782e5756913e42ad87cb2890f4ffe467a",
                "shasum": ""
            },
            "require": {
                "nikic/php-parser": "^5.0",
                "php": ">=8.2"
            },
            "require-dev": {
                "phpunit/phpunit": "^11.0"
            },
            "type": "library",
            "extra": {
                "branch-alias": {
                    "dev-main": "3.0-dev"
                }
            },
            "autoload": {
                "classmap": [
                    "src/"
                ]
            },
            "notification-url": "https://packagist.org/downloads/",
            "license": [
                "BSD-3-Clause"
            ],
            "authors": [
                {
                    "name": "Sebastian Bergmann",
                    "email": "sebastian@phpunit.de",
                    "role": "lead"
                }
            ],
            "description": "Library for counting the lines of code in PHP source code",
            "homepage": "https://github.com/sebastianbergmann/lines-of-code",
            "support": {
                "issues": "https://github.com/sebastianbergmann/lines-of-code/issues",
                "security": "https://github.com/sebastianbergmann/lines-of-code/security/policy",
                "source": "https://github.com/sebastianbergmann/lines-of-code/tree/3.0.1"
            },
            "funding": [
                {
                    "url": "https://github.com/sebastianbergmann",
                    "type": "github"
                }
            ],
            "time": "2024-07-03T04:58:38+00:00"
        },
        {
            "name": "sebastian/object-enumerator",
            "version": "6.0.1",
            "source": {
                "type": "git",
                "url": "https://github.com/sebastianbergmann/object-enumerator.git",
                "reference": "f5b498e631a74204185071eb41f33f38d64608aa"
            },
            "dist": {
                "type": "zip",
                "url": "https://api.github.com/repos/sebastianbergmann/object-enumerator/zipball/f5b498e631a74204185071eb41f33f38d64608aa",
                "reference": "f5b498e631a74204185071eb41f33f38d64608aa",
                "shasum": ""
            },
            "require": {
                "php": ">=8.2",
                "sebastian/object-reflector": "^4.0",
                "sebastian/recursion-context": "^6.0"
            },
            "require-dev": {
                "phpunit/phpunit": "^11.0"
            },
            "type": "library",
            "extra": {
                "branch-alias": {
                    "dev-main": "6.0-dev"
                }
            },
            "autoload": {
                "classmap": [
                    "src/"
                ]
            },
            "notification-url": "https://packagist.org/downloads/",
            "license": [
                "BSD-3-Clause"
            ],
            "authors": [
                {
                    "name": "Sebastian Bergmann",
                    "email": "sebastian@phpunit.de"
                }
            ],
            "description": "Traverses array structures and object graphs to enumerate all referenced objects",
            "homepage": "https://github.com/sebastianbergmann/object-enumerator/",
            "support": {
                "issues": "https://github.com/sebastianbergmann/object-enumerator/issues",
                "security": "https://github.com/sebastianbergmann/object-enumerator/security/policy",
                "source": "https://github.com/sebastianbergmann/object-enumerator/tree/6.0.1"
            },
            "funding": [
                {
                    "url": "https://github.com/sebastianbergmann",
                    "type": "github"
                }
            ],
            "time": "2024-07-03T05:00:13+00:00"
        },
        {
            "name": "sebastian/object-reflector",
            "version": "4.0.1",
            "source": {
                "type": "git",
                "url": "https://github.com/sebastianbergmann/object-reflector.git",
                "reference": "6e1a43b411b2ad34146dee7524cb13a068bb35f9"
            },
            "dist": {
                "type": "zip",
                "url": "https://api.github.com/repos/sebastianbergmann/object-reflector/zipball/6e1a43b411b2ad34146dee7524cb13a068bb35f9",
                "reference": "6e1a43b411b2ad34146dee7524cb13a068bb35f9",
                "shasum": ""
            },
            "require": {
                "php": ">=8.2"
            },
            "require-dev": {
                "phpunit/phpunit": "^11.0"
            },
            "type": "library",
            "extra": {
                "branch-alias": {
                    "dev-main": "4.0-dev"
                }
            },
            "autoload": {
                "classmap": [
                    "src/"
                ]
            },
            "notification-url": "https://packagist.org/downloads/",
            "license": [
                "BSD-3-Clause"
            ],
            "authors": [
                {
                    "name": "Sebastian Bergmann",
                    "email": "sebastian@phpunit.de"
                }
            ],
            "description": "Allows reflection of object attributes, including inherited and non-public ones",
            "homepage": "https://github.com/sebastianbergmann/object-reflector/",
            "support": {
                "issues": "https://github.com/sebastianbergmann/object-reflector/issues",
                "security": "https://github.com/sebastianbergmann/object-reflector/security/policy",
                "source": "https://github.com/sebastianbergmann/object-reflector/tree/4.0.1"
            },
            "funding": [
                {
                    "url": "https://github.com/sebastianbergmann",
                    "type": "github"
                }
            ],
            "time": "2024-07-03T05:01:32+00:00"
        },
        {
            "name": "sebastian/recursion-context",
            "version": "6.0.2",
            "source": {
                "type": "git",
                "url": "https://github.com/sebastianbergmann/recursion-context.git",
                "reference": "694d156164372abbd149a4b85ccda2e4670c0e16"
            },
            "dist": {
                "type": "zip",
                "url": "https://api.github.com/repos/sebastianbergmann/recursion-context/zipball/694d156164372abbd149a4b85ccda2e4670c0e16",
                "reference": "694d156164372abbd149a4b85ccda2e4670c0e16",
                "shasum": ""
            },
            "require": {
                "php": ">=8.2"
            },
            "require-dev": {
                "phpunit/phpunit": "^11.0"
            },
            "type": "library",
            "extra": {
                "branch-alias": {
                    "dev-main": "6.0-dev"
                }
            },
            "autoload": {
                "classmap": [
                    "src/"
                ]
            },
            "notification-url": "https://packagist.org/downloads/",
            "license": [
                "BSD-3-Clause"
            ],
            "authors": [
                {
                    "name": "Sebastian Bergmann",
                    "email": "sebastian@phpunit.de"
                },
                {
                    "name": "Jeff Welch",
                    "email": "whatthejeff@gmail.com"
                },
                {
                    "name": "Adam Harvey",
                    "email": "aharvey@php.net"
                }
            ],
            "description": "Provides functionality to recursively process PHP variables",
            "homepage": "https://github.com/sebastianbergmann/recursion-context",
            "support": {
                "issues": "https://github.com/sebastianbergmann/recursion-context/issues",
                "security": "https://github.com/sebastianbergmann/recursion-context/security/policy",
                "source": "https://github.com/sebastianbergmann/recursion-context/tree/6.0.2"
            },
            "funding": [
                {
                    "url": "https://github.com/sebastianbergmann",
                    "type": "github"
                }
            ],
            "time": "2024-07-03T05:10:34+00:00"
        },
        {
            "name": "sebastian/type",
            "version": "5.1.2",
            "source": {
                "type": "git",
                "url": "https://github.com/sebastianbergmann/type.git",
                "reference": "a8a7e30534b0eb0c77cd9d07e82de1a114389f5e"
            },
            "dist": {
                "type": "zip",
                "url": "https://api.github.com/repos/sebastianbergmann/type/zipball/a8a7e30534b0eb0c77cd9d07e82de1a114389f5e",
                "reference": "a8a7e30534b0eb0c77cd9d07e82de1a114389f5e",
                "shasum": ""
            },
            "require": {
                "php": ">=8.2"
            },
            "require-dev": {
                "phpunit/phpunit": "^11.3"
            },
            "type": "library",
            "extra": {
                "branch-alias": {
                    "dev-main": "5.1-dev"
                }
            },
            "autoload": {
                "classmap": [
                    "src/"
                ]
            },
            "notification-url": "https://packagist.org/downloads/",
            "license": [
                "BSD-3-Clause"
            ],
            "authors": [
                {
                    "name": "Sebastian Bergmann",
                    "email": "sebastian@phpunit.de",
                    "role": "lead"
                }
            ],
            "description": "Collection of value objects that represent the types of the PHP type system",
            "homepage": "https://github.com/sebastianbergmann/type",
            "support": {
                "issues": "https://github.com/sebastianbergmann/type/issues",
                "security": "https://github.com/sebastianbergmann/type/security/policy",
                "source": "https://github.com/sebastianbergmann/type/tree/5.1.2"
            },
            "funding": [
                {
                    "url": "https://github.com/sebastianbergmann",
                    "type": "github"
                }
            ],
            "time": "2025-03-18T13:35:50+00:00"
        },
        {
            "name": "sebastian/version",
            "version": "5.0.2",
            "source": {
                "type": "git",
                "url": "https://github.com/sebastianbergmann/version.git",
                "reference": "c687e3387b99f5b03b6caa64c74b63e2936ff874"
            },
            "dist": {
                "type": "zip",
                "url": "https://api.github.com/repos/sebastianbergmann/version/zipball/c687e3387b99f5b03b6caa64c74b63e2936ff874",
                "reference": "c687e3387b99f5b03b6caa64c74b63e2936ff874",
                "shasum": ""
            },
            "require": {
                "php": ">=8.2"
            },
            "type": "library",
            "extra": {
                "branch-alias": {
                    "dev-main": "5.0-dev"
                }
            },
            "autoload": {
                "classmap": [
                    "src/"
                ]
            },
            "notification-url": "https://packagist.org/downloads/",
            "license": [
                "BSD-3-Clause"
            ],
            "authors": [
                {
                    "name": "Sebastian Bergmann",
                    "email": "sebastian@phpunit.de",
                    "role": "lead"
                }
            ],
            "description": "Library that helps with managing the version number of Git-hosted PHP projects",
            "homepage": "https://github.com/sebastianbergmann/version",
            "support": {
                "issues": "https://github.com/sebastianbergmann/version/issues",
                "security": "https://github.com/sebastianbergmann/version/security/policy",
                "source": "https://github.com/sebastianbergmann/version/tree/5.0.2"
            },
            "funding": [
                {
                    "url": "https://github.com/sebastianbergmann",
                    "type": "github"
                }
            ],
            "time": "2024-10-09T05:16:32+00:00"
        },
        {
            "name": "staabm/side-effects-detector",
            "version": "1.0.5",
            "source": {
                "type": "git",
                "url": "https://github.com/staabm/side-effects-detector.git",
                "reference": "d8334211a140ce329c13726d4a715adbddd0a163"
            },
            "dist": {
                "type": "zip",
                "url": "https://api.github.com/repos/staabm/side-effects-detector/zipball/d8334211a140ce329c13726d4a715adbddd0a163",
                "reference": "d8334211a140ce329c13726d4a715adbddd0a163",
                "shasum": ""
            },
            "require": {
                "ext-tokenizer": "*",
                "php": "^7.4 || ^8.0"
            },
            "require-dev": {
                "phpstan/extension-installer": "^1.4.3",
                "phpstan/phpstan": "^1.12.6",
                "phpunit/phpunit": "^9.6.21",
                "symfony/var-dumper": "^5.4.43",
                "tomasvotruba/type-coverage": "1.0.0",
                "tomasvotruba/unused-public": "1.0.0"
            },
            "type": "library",
            "autoload": {
                "classmap": [
                    "lib/"
                ]
            },
            "notification-url": "https://packagist.org/downloads/",
            "license": [
                "MIT"
            ],
            "description": "A static analysis tool to detect side effects in PHP code",
            "keywords": [
                "static analysis"
            ],
            "support": {
                "issues": "https://github.com/staabm/side-effects-detector/issues",
                "source": "https://github.com/staabm/side-effects-detector/tree/1.0.5"
            },
            "funding": [
                {
                    "url": "https://github.com/staabm",
                    "type": "github"
                }
            ],
            "time": "2024-10-20T05:08:20+00:00"
        },
        {
            "name": "symfony/yaml",
            "version": "v7.3.1",
            "source": {
                "type": "git",
                "url": "https://github.com/symfony/yaml.git",
                "reference": "0c3555045a46ab3cd4cc5a69d161225195230edb"
            },
            "dist": {
                "type": "zip",
                "url": "https://api.github.com/repos/symfony/yaml/zipball/0c3555045a46ab3cd4cc5a69d161225195230edb",
                "reference": "0c3555045a46ab3cd4cc5a69d161225195230edb",
                "shasum": ""
            },
            "require": {
                "php": ">=8.2",
                "symfony/deprecation-contracts": "^2.5|^3.0",
                "symfony/polyfill-ctype": "^1.8"
            },
            "conflict": {
                "symfony/console": "<6.4"
            },
            "require-dev": {
                "symfony/console": "^6.4|^7.0"
            },
            "bin": [
                "Resources/bin/yaml-lint"
            ],
            "type": "library",
            "autoload": {
                "psr-4": {
                    "Symfony\\Component\\Yaml\\": ""
                },
                "exclude-from-classmap": [
                    "/Tests/"
                ]
            },
            "notification-url": "https://packagist.org/downloads/",
            "license": [
                "MIT"
            ],
            "authors": [
                {
                    "name": "Fabien Potencier",
                    "email": "fabien@symfony.com"
                },
                {
                    "name": "Symfony Community",
                    "homepage": "https://symfony.com/contributors"
                }
            ],
            "description": "Loads and dumps YAML files",
            "homepage": "https://symfony.com",
            "support": {
                "source": "https://github.com/symfony/yaml/tree/v7.3.1"
            },
            "funding": [
                {
                    "url": "https://symfony.com/sponsor",
                    "type": "custom"
                },
                {
                    "url": "https://github.com/fabpot",
                    "type": "github"
                },
                {
                    "url": "https://tidelift.com/funding/github/packagist/symfony/symfony",
                    "type": "tidelift"
                }
            ],
            "time": "2025-06-03T06:57:57+00:00"
        },
        {
            "name": "theseer/tokenizer",
            "version": "1.2.3",
            "source": {
                "type": "git",
                "url": "https://github.com/theseer/tokenizer.git",
                "reference": "737eda637ed5e28c3413cb1ebe8bb52cbf1ca7a2"
            },
            "dist": {
                "type": "zip",
                "url": "https://api.github.com/repos/theseer/tokenizer/zipball/737eda637ed5e28c3413cb1ebe8bb52cbf1ca7a2",
                "reference": "737eda637ed5e28c3413cb1ebe8bb52cbf1ca7a2",
                "shasum": ""
            },
            "require": {
                "ext-dom": "*",
                "ext-tokenizer": "*",
                "ext-xmlwriter": "*",
                "php": "^7.2 || ^8.0"
            },
            "type": "library",
            "autoload": {
                "classmap": [
                    "src/"
                ]
            },
            "notification-url": "https://packagist.org/downloads/",
            "license": [
                "BSD-3-Clause"
            ],
            "authors": [
                {
                    "name": "Arne Blankerts",
                    "email": "arne@blankerts.de",
                    "role": "Developer"
                }
            ],
            "description": "A small library for converting tokenized PHP source code into XML and potentially other formats",
            "support": {
                "issues": "https://github.com/theseer/tokenizer/issues",
                "source": "https://github.com/theseer/tokenizer/tree/1.2.3"
            },
            "funding": [
                {
                    "url": "https://github.com/theseer",
                    "type": "github"
                }
            ],
            "time": "2024-03-03T12:36:25+00:00"
        }
    ],
    "aliases": [],
    "minimum-stability": "stable",
    "stability-flags": {},
    "prefer-stable": true,
    "prefer-lowest": false,
    "platform": {
        "php": "^8.2"
    },
    "platform-dev": {},
    "plugin-api-version": "2.6.0"
}<|MERGE_RESOLUTION|>--- conflicted
+++ resolved
@@ -4,11 +4,7 @@
         "Read more about it at https://getcomposer.org/doc/01-basic-usage.md#installing-dependencies",
         "This file is @generated automatically"
     ],
-<<<<<<< HEAD
     "content-hash": "abeb7d9a379a5660ed28655a4a3d6811",
-=======
-    "content-hash": "f7fc61b4d757b16bd6c903c26e8bb885",
->>>>>>> 5c923dc9
     "packages": [
         {
             "name": "anourvalar/eloquent-serialize",
