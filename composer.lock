--- conflicted
+++ resolved
@@ -4,11 +4,7 @@
         "Read more about it at https://getcomposer.org/doc/01-basic-usage.md#installing-dependencies",
         "This file is @generated automatically"
     ],
-<<<<<<< HEAD
     "content-hash": "abeb7d9a379a5660ed28655a4a3d6811",
-=======
-    "content-hash": "d0bb9dbabe570aa20b1857011953e6e4",
->>>>>>> c68187c9
     "packages": [
         {
             "name": "anourvalar/eloquent-serialize",
